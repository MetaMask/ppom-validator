--- conflicted
+++ resolved
@@ -28,15 +28,11 @@
   coverageDirectory: 'coverage',
 
   // An array of regexp pattern strings used to skip coverage collection
-<<<<<<< HEAD
   coveragePathIgnorePatterns: [
     '/node_modules/',
-    'src/ppom.d.ts',
+    '/src/ppom.ts',
     'src/index.ts',
   ],
-=======
-  coveragePathIgnorePatterns: ['/node_modules/', '/src/ppom.ts'],
->>>>>>> e334bc42
 
   // Indicates which provider should be used to instrument code for coverage
   coverageProvider: 'babel',
