--- conflicted
+++ resolved
@@ -46,13 +46,8 @@
     "@metamask/auto-changelog": "^3.1.0",
     "@metamask/eslint-config": "^12.2.0",
     "@metamask/eslint-config-jest": "^12.0.0",
-<<<<<<< HEAD
     "@metamask/eslint-config-nodejs": "^12.1.0",
-    "@metamask/eslint-config-typescript": "^11.0.0",
-=======
-    "@metamask/eslint-config-nodejs": "^11.0.1",
     "@metamask/eslint-config-typescript": "^12.1.0",
->>>>>>> 56e4ba7e
     "@types/crypto-js": "^4.2.1",
     "@types/elliptic": "^6.4.14",
     "@types/jest": "^28.1.6",
