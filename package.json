--- conflicted
+++ resolved
@@ -46,13 +46,9 @@
     "@metamask/eslint-config": "^11.0.1",
     "@metamask/eslint-config-jest": "^12.0.0",
     "@metamask/eslint-config-nodejs": "^11.0.1",
-<<<<<<< HEAD
     "@metamask/eslint-config-typescript": "^12.1.0",
-=======
-    "@metamask/eslint-config-typescript": "^11.0.0",
     "@types/crypto-js": "^4.2.1",
     "@types/elliptic": "^6.4.14",
->>>>>>> 8bdd833e
     "@types/jest": "^28.1.6",
     "@types/json-rpc-random-id": "^1.0.1",
     "@types/node": "^16",
