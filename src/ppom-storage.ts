--- conflicted
+++ resolved
@@ -89,11 +89,7 @@
    *
    * @param versionInfo - Version information of metadata files.
    */
-<<<<<<< HEAD
-  async syncMetadata(versionInfo: FileInfo[]): Promise<PPOMFileMetadata> {
-=======
   async syncMetadata(versionInfo: PPOMFileMetadata): Promise<PPOMFileMetadata> {
->>>>>>> dc6869ec
     const metadata = this.#readMetadata();
     const syncedMetadata = [];
 
