import { PPOM } from '@blockaid/ppom-mock';

import {
  VERSION_INFO,
  buildFetchSpy,
  buildPPOMController,
} from '../test/test-utils';
import { REFRESH_TIME_DURATION } from './ppom-controller';

Object.defineProperty(globalThis, 'fetch', {
  writable: true,
  value: () => undefined,
});

Object.defineProperty(globalThis, 'setInterval', {
  writable: true,
  value: (callback: any, times: number) => {
    if (times < 100) {
      for (let i = 0; i < times - 1; i++) {
        // eslint-disable-next-line node/callback-return
        callback();
      }
    }
    return 123;
  },
});

jest.mock('@blockaid/ppom-mock', () => ({
  PPOM: class PPOMClass {
    #jsonRpcRequest;

    constructor(jsonRpcRequest: any) {
      this.#jsonRpcRequest = jsonRpcRequest;
    }

    validateJsonRpc = async () => {
      return Promise.resolve();
    };

    free = () => undefined;

    testJsonRPCRequest = async (args: any) =>
      await this.#jsonRpcRequest({
        method: 'eth_blockNumber',
        ...args,
      });
  },
  // eslint-disable-next-line @typescript-eslint/naming-convention
  __esModule: true,
  default: () => undefined,
}));

describe('PPOMController', () => {
  let ppomController: any;
<<<<<<< HEAD

=======
  afterEach(() => {
    ppomController.clearRefreshInterval();
  });
>>>>>>> 1a610dba
  describe('usePPOM', () => {
    it('should provide instance of ppom to the passed ballback', async () => {
      buildFetchSpy();
      ppomController = buildPPOMController();

      await ppomController.usePPOM(async (ppom: PPOM) => {
        expect(ppom).toBeDefined();
        return Promise.resolve();
      });
    });

    it('should return the value returned by callback', async () => {
      buildFetchSpy();
      ppomController = buildPPOMController();

      const result = await ppomController.usePPOM(async (ppom: PPOM) => {
        expect(ppom).toBeDefined();
        return Promise.resolve('DUMMY_VALUE');
      });
      expect(result).toBe('DUMMY_VALUE');
    });

    it('should refresh data if network is changed and data is not available for new network', async () => {
      const spy = buildFetchSpy({
        status: 200,
        json: () => [
          ...VERSION_INFO,
          {
            name: 'data',
            chainId: '0x2',
            version: '1.0.3',
            checksum:
              '409a7f83ac6b31dc8c77e3ec18038f209bd2f545e0f4177c2e2381aa4e067b49',
            filePath: 'data',
          },
        ],
      });

      let callBack: any;
      ppomController = buildPPOMController({
        onNetworkChange: (func: any) => {
          callBack = func;
        },
      });
      await ppomController.usePPOM(async () => {
        return Promise.resolve();
      });
      expect(spy).toHaveBeenCalledTimes(4);
      await ppomController.usePPOM(async () => {
        return Promise.resolve();
      });
      expect(spy).toHaveBeenCalledTimes(4);

      callBack({ providerConfig: { chainId: '0x2' } });
      await ppomController.usePPOM(async () => {
        return Promise.resolve();
      });
      expect(spy).toHaveBeenCalledTimes(6);
<<<<<<< HEAD
=======
      callBack('0x1');
>>>>>>> 1a610dba
    });

    it('should pass instance of provider to ppom to enable it to send JSON RPC request on it', async () => {
      buildFetchSpy();

      ppomController = buildPPOMController({
        provider: {
          sendAsync: (_arg1: any, arg2: any) => {
            arg2(undefined, 'DUMMY_VALUE');
          },
        },
      });

      await ppomController.usePPOM(async (ppom: PPOM) => {
        const result = await (ppom as any).testJsonRPCRequest();
        expect(result).toBe('DUMMY_VALUE');
      });
    });

    it('should propogate to ppom if JSON RPC request on provider fails', async () => {
      ppomController = buildPPOMController({
        provider: {
          sendAsync: (_arg1: any, arg2: any) => {
            arg2('DUMMY_ERROR');
          },
        },
      });
      buildFetchSpy();
      await ppomController.usePPOM(async (ppom: PPOM) => {
        (ppom as any).testJsonRPCRequest().catch((exp: any) => {
          // eslint-disable-next-line jest/no-conditional-expect
          expect(exp).toBe('DUMMY_ERROR');
        });
      });
    });

    it('should throw error if method call on provider is not allowed to PPOM', async () => {
      ppomController = buildPPOMController({
        provider: {
          sendAsync: (_arg1: any, arg2: any) => {
            arg2('DUMMY_ERROR');
          },
        },
      });
      buildFetchSpy();
      await ppomController.usePPOM(async (ppom: PPOM) => {
        (ppom as any)
          .testJsonRPCRequest({ method: 'DUMMY_METHOD' })
          .catch((exp: any) => {
            // eslint-disable-next-line jest/no-conditional-expect
            expect(exp.toString()).toBe(
              'Error: Method not allowed on provider DUMMY_METHOD',
            );
          });
      });
    });

    it('should rate limit number of requests by PPOM on provider', async () => {
      ppomController = buildPPOMController({
        provider: {
          sendAsync: (_arg1: any, arg2: any) => {
            arg2(undefined, 'DUMMY_VALUE');
          },
        },
      });
      buildFetchSpy();
      await ppomController.usePPOM(async (ppom: PPOM) => {
        await (ppom as any).testJsonRPCRequest();
        await (ppom as any).testJsonRPCRequest();
        await (ppom as any).testJsonRPCRequest();
        await (ppom as any).testJsonRPCRequest();
        await (ppom as any).testJsonRPCRequest();
        const result = await (ppom as any)
          .testJsonRPCRequest()
          .catch((exp: any) => {
            // eslint-disable-next-line jest/no-conditional-expect
            expect(exp.toString()).toBe(
              'Error: Number of request to provider from PPOM exceed rate limit',
            );
          });
        expect(result).toBeUndefined();
      });
    });
  });

  describe('updatePPOM', () => {
    describe('when updating for only current chainId', () => {
      // in these scenario argument "updateForAllChains" passed to function "updatePPOM" is false
      it('should not fetch file if chainId of the file is different from current chainId in the state', async () => {
        const spy = buildFetchSpy();
        ppomController = buildPPOMController({ chainId: '0x2' });
        await ppomController.updatePPOM(false);
        // here only the version infor file is fetched, once when construction and once during updatePPOM
        expect(spy).toHaveBeenCalledTimes(2);
      });

<<<<<<< HEAD
      it('should not fetch file if it already exists', async () => {
        const spy = buildFetchSpy();

        ppomController = buildPPOMController();
        await ppomController.updatePPOM(false);
        expect(spy).toHaveBeenCalledTimes(4);
        await ppomController.updatePPOM(false);
        expect(spy).toHaveBeenCalledTimes(5);
      });

      it('should throw error if fetch for version info return 500', async () => {
        buildFetchSpy({
          status: 500,
        });
=======
      ppomController = buildPPOMController();
      await ppomController.updatePPOM();
      expect(spy).toHaveBeenCalledTimes(4);
    });
>>>>>>> 1a610dba

        ppomController = buildPPOMController();
        await expect(async () => {
          await ppomController.updatePPOM(false);
        }).rejects.toThrow('Failed to fetch version info');
      });

<<<<<<< HEAD
      it('should throw error if fetch for blob return 500', async () => {
        buildFetchSpy(undefined, {
          status: 500,
        });

        ppomController = buildPPOMController();
        await expect(async () => {
          await ppomController.updatePPOM(false);
        }).rejects.toThrow(
          'Failed to fetch file with url https://storage.googleapis.com/ppom-cdn/blob',
        );
      });

      it('should add chainId to chainIdsDataUpdated list', async () => {
        buildFetchSpy();
        let callBack: any;
        ppomController = buildPPOMController({
          onNetworkChange: (func: any) => {
            callBack = func;
          },
        });

        await ppomController.updatePPOM(false);
        expect(ppomController.state.chainIdsDataUpdated).toStrictEqual(['0x1']);
        callBack({ providerConfig: { chainId: '0x2' } });
        await ppomController.updatePPOM(false);
        expect(ppomController.state.chainIdsDataUpdated).toStrictEqual([
          '0x1',
          '0x2',
        ]);
      });
=======
      ppomController = buildPPOMController();
      await ppomController.updatePPOM();
      expect(spy).toHaveBeenCalledTimes(4);
      await ppomController.usePPOM(async () => {
        return Promise.resolve();
      });
      expect(spy).toHaveBeenCalledTimes(5);
>>>>>>> 1a610dba
    });

    describe('when updating all chainids in chainIdCache', () => {
      // in these scenario argument "scheduleFileFetching" passed to function "updatePPOM" is true
      it('should throw error if fetch for version info return 500', async () => {
        buildFetchSpy({
          status: 500,
        });

        ppomController = buildPPOMController();
        await expect(async () => {
          await ppomController.updatePPOM();
        }).rejects.toThrow('Failed to fetch version info');
      });

<<<<<<< HEAD
      it('should not fetch data for network if network is present in chainIdsDataUpdated list', async () => {
        const spy = buildFetchSpy();

        ppomController = buildPPOMController({
          chainId: '0x2',
        });
        await ppomController.updatePPOM();
        expect(spy).toHaveBeenCalledTimes(2);
        await ppomController.updatePPOM();
        expect(spy).toHaveBeenCalledTimes(3);
      });
=======
      ppomController = buildPPOMController();
      await expect(async () => {
        await ppomController.updatePPOM();
      }).rejects.toThrow('Failed to fetch version info');
    });
>>>>>>> 1a610dba

      it('should add chainId to chainIdsDataUpdated list', async () => {
        buildFetchSpy();
        let callBack: any;
        ppomController = buildPPOMController({
          onNetworkChange: (func: any) => {
            callBack = func;
          },
        });

        await ppomController.updatePPOM();
        expect(ppomController.state.chainIdsDataUpdated).toStrictEqual(['0x1']);
        callBack({ providerConfig: { chainId: '0x2' } });
        await ppomController.updatePPOM();
        expect(ppomController.state.chainIdsDataUpdated).toStrictEqual([
          '0x1',
          '0x2',
        ]);
      });

<<<<<<< HEAD
      it('should get files for all chains in chainIdCache', async () => {
        const spy = buildFetchSpy({
          status: 200,
          json: () => [
            ...VERSION_INFO,
            {
              name: 'data',
              chainId: '0x2',
              version: '1.0.3',
              checksum:
                '409a7f83ac6b31dc8c77e3ec18038f209bd2f545e0f4177c2e2381aa4e067b49',
              filePath: 'data',
            },
          ],
        });
        let callBack: any;
        ppomController = buildPPOMController({
          onNetworkChange: (func: any) => {
            callBack = func;
          },
        });
        callBack({ providerConfig: { chainId: '0x2' } });
        expect(ppomController.state.chainIdCache).toHaveLength(2);
        await ppomController.updatePPOM();
        expect(spy).toHaveBeenCalledTimes(5);
      });
=======
      ppomController = buildPPOMController();
      await expect(async () => {
        await ppomController.updatePPOM();
      }).rejects.toThrow(
        'Failed to fetch file with url https://storage.googleapis.com/ppom-cdn/blob',
      );
>>>>>>> 1a610dba
    });
  });

  describe('setRefreshInterval', () => {
    it('should update refresh interval', async () => {
<<<<<<< HEAD
      const clearIntervalMock = jest.fn();
      Object.defineProperty(globalThis, 'clearInterval', {
        writable: true,
        value: clearIntervalMock,
      });
      ppomController = buildPPOMController({
        refreshInterval: undefined,
        fileScheduleInterval: undefined,
      });
      expect(ppomController.state.refreshInterval).toBe(REFRESH_TIME_DURATION);
      ppomController.setRefreshInterval(5);
      expect(ppomController.state.refreshInterval).toBe(5);
      expect(clearIntervalMock).toHaveBeenCalled();
=======
      ppomController = buildPPOMController();
      const spy = buildFetchSpy();

      // controller fetches new data files is difference from last updated time
      // is greater than refresh interval.
      await ppomController.usePPOM(async () => {
        return Promise.resolve();
      });
      expect(ppomController.state.refreshInterval).toBe(REFRESH_TIME_DURATION);
      expect(spy).toHaveBeenCalledTimes(4);
      ppomController.setRefreshInterval(0);
      await ppomController.usePPOM(async () => {
        return Promise.resolve();
      });
      expect(ppomController.state.refreshInterval).toBe(0);
      expect(spy).toHaveBeenCalledTimes(6);
>>>>>>> 1a610dba
    });
  });

  describe('clear', () => {
    it('should clear controller state', async () => {
      ppomController = buildPPOMController();
<<<<<<< HEAD
      buildFetchSpy();
      await ppomController.updatePPOM(false);
      expect(ppomController.state.storageMetadata).toHaveLength(2);
      ppomController.clear();
      expect(ppomController.state.storageMetadata).toHaveLength(0);
=======
      const spy = buildFetchSpy();
      await ppomController.usePPOM(async () => {
        return Promise.resolve();
      });
      expect(spy).toHaveBeenCalledTimes(4);
      expect(ppomController.state.storageMetadata).toHaveLength(2);
      ppomController.clear();
      await ppomController.usePPOM(async () => {
        return Promise.resolve();
      });
      expect(spy).toHaveBeenCalledTimes(8);
>>>>>>> 1a610dba
    });
  });
});<|MERGE_RESOLUTION|>--- conflicted
+++ resolved
@@ -52,13 +52,6 @@
 
 describe('PPOMController', () => {
   let ppomController: any;
-<<<<<<< HEAD
-
-=======
-  afterEach(() => {
-    ppomController.clearRefreshInterval();
-  });
->>>>>>> 1a610dba
   describe('usePPOM', () => {
     it('should provide instance of ppom to the passed ballback', async () => {
       buildFetchSpy();
@@ -117,10 +110,6 @@
         return Promise.resolve();
       });
       expect(spy).toHaveBeenCalledTimes(6);
-<<<<<<< HEAD
-=======
-      callBack('0x1');
->>>>>>> 1a610dba
     });
 
     it('should pass instance of provider to ppom to enable it to send JSON RPC request on it', async () => {
@@ -217,7 +206,6 @@
         expect(spy).toHaveBeenCalledTimes(2);
       });
 
-<<<<<<< HEAD
       it('should not fetch file if it already exists', async () => {
         const spy = buildFetchSpy();
 
@@ -232,12 +220,6 @@
         buildFetchSpy({
           status: 500,
         });
-=======
-      ppomController = buildPPOMController();
-      await ppomController.updatePPOM();
-      expect(spy).toHaveBeenCalledTimes(4);
-    });
->>>>>>> 1a610dba
 
         ppomController = buildPPOMController();
         await expect(async () => {
@@ -245,7 +227,6 @@
         }).rejects.toThrow('Failed to fetch version info');
       });
 
-<<<<<<< HEAD
       it('should throw error if fetch for blob return 500', async () => {
         buildFetchSpy(undefined, {
           status: 500,
@@ -277,15 +258,6 @@
           '0x2',
         ]);
       });
-=======
-      ppomController = buildPPOMController();
-      await ppomController.updatePPOM();
-      expect(spy).toHaveBeenCalledTimes(4);
-      await ppomController.usePPOM(async () => {
-        return Promise.resolve();
-      });
-      expect(spy).toHaveBeenCalledTimes(5);
->>>>>>> 1a610dba
     });
 
     describe('when updating all chainids in chainIdCache', () => {
@@ -301,7 +273,6 @@
         }).rejects.toThrow('Failed to fetch version info');
       });
 
-<<<<<<< HEAD
       it('should not fetch data for network if network is present in chainIdsDataUpdated list', async () => {
         const spy = buildFetchSpy();
 
@@ -313,13 +284,6 @@
         await ppomController.updatePPOM();
         expect(spy).toHaveBeenCalledTimes(3);
       });
-=======
-      ppomController = buildPPOMController();
-      await expect(async () => {
-        await ppomController.updatePPOM();
-      }).rejects.toThrow('Failed to fetch version info');
-    });
->>>>>>> 1a610dba
 
       it('should add chainId to chainIdsDataUpdated list', async () => {
         buildFetchSpy();
@@ -340,7 +304,6 @@
         ]);
       });
 
-<<<<<<< HEAD
       it('should get files for all chains in chainIdCache', async () => {
         const spy = buildFetchSpy({
           status: 200,
@@ -367,20 +330,11 @@
         await ppomController.updatePPOM();
         expect(spy).toHaveBeenCalledTimes(5);
       });
-=======
-      ppomController = buildPPOMController();
-      await expect(async () => {
-        await ppomController.updatePPOM();
-      }).rejects.toThrow(
-        'Failed to fetch file with url https://storage.googleapis.com/ppom-cdn/blob',
-      );
->>>>>>> 1a610dba
     });
   });
 
   describe('setRefreshInterval', () => {
     it('should update refresh interval', async () => {
-<<<<<<< HEAD
       const clearIntervalMock = jest.fn();
       Object.defineProperty(globalThis, 'clearInterval', {
         writable: true,
@@ -394,49 +348,17 @@
       ppomController.setRefreshInterval(5);
       expect(ppomController.state.refreshInterval).toBe(5);
       expect(clearIntervalMock).toHaveBeenCalled();
-=======
-      ppomController = buildPPOMController();
-      const spy = buildFetchSpy();
-
-      // controller fetches new data files is difference from last updated time
-      // is greater than refresh interval.
-      await ppomController.usePPOM(async () => {
-        return Promise.resolve();
-      });
-      expect(ppomController.state.refreshInterval).toBe(REFRESH_TIME_DURATION);
-      expect(spy).toHaveBeenCalledTimes(4);
-      ppomController.setRefreshInterval(0);
-      await ppomController.usePPOM(async () => {
-        return Promise.resolve();
-      });
-      expect(ppomController.state.refreshInterval).toBe(0);
-      expect(spy).toHaveBeenCalledTimes(6);
->>>>>>> 1a610dba
     });
   });
 
   describe('clear', () => {
     it('should clear controller state', async () => {
       ppomController = buildPPOMController();
-<<<<<<< HEAD
       buildFetchSpy();
       await ppomController.updatePPOM(false);
       expect(ppomController.state.storageMetadata).toHaveLength(2);
       ppomController.clear();
       expect(ppomController.state.storageMetadata).toHaveLength(0);
-=======
-      const spy = buildFetchSpy();
-      await ppomController.usePPOM(async () => {
-        return Promise.resolve();
-      });
-      expect(spy).toHaveBeenCalledTimes(4);
-      expect(ppomController.state.storageMetadata).toHaveLength(2);
-      ppomController.clear();
-      await ppomController.usePPOM(async () => {
-        return Promise.resolve();
-      });
-      expect(spy).toHaveBeenCalledTimes(8);
->>>>>>> 1a610dba
     });
   });
 });