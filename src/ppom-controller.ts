--- conflicted
+++ resolved
@@ -13,11 +13,7 @@
   FileMetadata,
 } from './ppom-storage';
 
-<<<<<<< HEAD
-export const REFRESH_TIME_DURATION = 1000 * 60 * 60 * 20;
-=======
 export const REFRESH_TIME_DURATION = 1000 * 60 * 60 * 24;
->>>>>>> 1a610dba
 
 const PROVIDER_REQUEST_LIMIT = 500;
 const MILLISECONDS_IN_FIVE_MINUTES = 300000;
@@ -75,20 +71,14 @@
  * @type PPOMControllerState
  *
  * Controller state
-<<<<<<< HEAD
  * @property chainId - ID of current chain.
  * @property chainIdCache - Array of chainId and time it was last visited.
-=======
- * @property lastChainId - ChainId for which files were last updated.
- * @property newChainId - ChainIf of currently selected network.
->>>>>>> 1a610dba
  * @property versionInfo - Version information fetched from CDN.
  * @property storageMetadata - Metadata of files storaged in storage.
  * @property providerRequestLimit - Number of requests in last 5 minutes that PPOM can make.
  * @property providerRequests - Array of timestamps in last 5 minutes when request was made from PPOM to provider.
  */
 export type PPOMControllerState = {
-<<<<<<< HEAD
   // chainId of currently selected network
   chainId: string;
   // list of chainIds and time the network was last visited, list of all networks visited in last 1 week is maintained
@@ -96,10 +86,6 @@
   // list of chainIds for which data is updated
   chainIdsDataUpdated: string[];
   // version information obtained from version info file
-=======
-  lastChainId: string;
-  newChainId: string;
->>>>>>> 1a610dba
   versionInfo: PPOMVersionResponse;
   // storage metadat of files already present in the storage
   storageMetadata: FileMetadataList;
@@ -114,11 +100,6 @@
 };
 
 const stateMetaData = {
-<<<<<<< HEAD
-=======
-  lastChainId: { persist: false, anonymous: false },
-  newChainId: { persist: false, anonymous: false },
->>>>>>> 1a610dba
   versionInfo: { persist: false, anonymous: false },
   chainId: { persist: false, anonymous: false },
   chainIdCache: { persist: false, anonymous: false },
@@ -194,11 +175,8 @@
 
   #refreshDataInterval: any;
 
-<<<<<<< HEAD
   #fileScheduleInterval: any;
 
-=======
->>>>>>> 1a610dba
   /*
    * This mutex is used to prevent concurrent usage of the PPOM instance
    * and protect the PPOM instance from being used while it is being initialized/updated
@@ -240,18 +218,12 @@
     const initState = {
       versionInfo: [],
       storageMetadata: [],
-<<<<<<< HEAD
       chainId,
       chainIdCache: [{ chainId, lastVisited: new Date().getTime() }],
       chainIdsDataUpdated: [],
       refreshInterval: refreshInterval || REFRESH_TIME_DURATION,
       fileScheduleInterval:
         fileScheduleInterval || MILLISECONDS_IN_FIVE_MINUTES,
-=======
-      lastChainId: '',
-      newChainId: chainId,
-      refreshInterval: REFRESH_TIME_DURATION,
->>>>>>> 1a610dba
       providerRequestLimit: PROVIDER_REQUEST_LIMIT,
       providerRequests: [],
     };
@@ -312,7 +284,6 @@
     this.update((draftState) => {
       draftState.refreshInterval = interval;
     });
-<<<<<<< HEAD
     this.#startDataRefreshTask();
   }
 
@@ -325,25 +296,6 @@
   async updatePPOM(updateForAllChains = true) {
     await this.#ppomMutex.use(async () => {
       await this.#updatePPOM(updateForAllChains);
-=======
-    this.#startDataRefreshTask(interval);
-  }
-
-  /**
-   * Clears the periodic job to refresh file data.
-   */
-  clearRefreshInterval() {
-    clearInterval(this.#refreshDataInterval);
-  }
-
-  /**
-   * Update the PPOM.
-   * This function will acquire mutex lock and invoke internal method #updatePPOM.
-   */
-  async updatePPOM() {
-    await this.#ppomMutex.use(async () => {
-      await this.#updatePPOM();
->>>>>>> 1a610dba
     });
   }
 
@@ -416,15 +368,10 @@
    * @returns True if PPOM data requires update.
    */
   async #shouldUpdate(): Promise<boolean> {
-<<<<<<< HEAD
     const { chainId, chainIdsDataUpdated } = this.state;
 
     if (chainIdsDataUpdated.includes(chainId)) {
       return false;
-=======
-    if (this.state.newChainId !== this.state.lastChainId) {
-      return true;
->>>>>>> 1a610dba
     }
 
     return true;
@@ -452,7 +399,6 @@
     }
   }
 
-<<<<<<< HEAD
   /*
    * Fetch the version info from the CDN and update the version info in state.
    */
@@ -462,34 +408,6 @@
       this.update((draftState) => {
         draftState.versionInfo = versionInfo;
       });
-=======
-  /**
-   * Update the PPOM configuration.
-   * This function will fetch the latest version info when needed, and update the PPOM storage.
-   */
-  async #updatePPOM() {
-    if (this.#ppom) {
-      this.#ppom.free();
-      this.#ppom = undefined;
-    }
-
-    await this.#updateVersionInfo();
-
-    this.update((draftState) => {
-      draftState.lastChainId = this.state.newChainId;
-    });
-
-    const storageMetadata = await this.#storage.syncMetadata(
-      this.state.versionInfo,
-    );
-    const newFiles = await this.#getNewFiles(
-      this.state.newChainId,
-      storageMetadata,
-    );
-
-    for (const file of newFiles) {
-      await this.#storage.writeFile(file);
->>>>>>> 1a610dba
     }
   }
 
@@ -572,7 +490,6 @@
    *
    * @returns A promise that resolves to an array of new files to download and save to storage.
    */
-<<<<<<< HEAD
   async #getNewFilesForAllChains(): Promise<void> {
     const {
       chainIdCache,
@@ -625,26 +542,6 @@
     ) {
       scheduleInterval =
         this.state.refreshInterval / (fileToBeFetchedList.length + 1);
-=======
-  async #updateVersionInfo() {
-    const versionInfo = await this.#fetchVersionInfo(PPOM_VERSION_PATH);
-    if (versionInfo) {
-      this.update((draftState) => {
-        draftState.versionInfo = versionInfo;
-      });
-    }
-  }
-
-  /**
-   * Conditionally update the ppom configuration.
-   *
-   * If the ppom configuration is out of date, this function will call `updatePPOM`
-   * to update the configuration.
-   */
-  async #maybeUpdatePPOM() {
-    if (await this.#shouldUpdate()) {
-      await this.#updatePPOM();
->>>>>>> 1a610dba
     }
 
     // schedule files to be fetched in intervals
@@ -698,13 +595,7 @@
   /*
    * Fetch the blob from the PPOM cdn.
    */
-<<<<<<< HEAD
   async #fetchBlob(fileUrl: string): Promise<ArrayBuffer> {
-=======
-  async #fetchVersionInfo(
-    url: string,
-  ): Promise<PPOMVersionResponse | undefined> {
->>>>>>> 1a610dba
     const response = await safelyExecute(
       async () => fetch(fileUrl, { cache: 'no-cache' }),
       true,
@@ -785,7 +676,6 @@
 
   /**
    * Starts the periodic task to refresh data.
-<<<<<<< HEAD
    */
   #startDataRefreshTask() {
     if (this.#refreshDataInterval) {
@@ -802,29 +692,12 @@
     const updatePPOMfn = () => {
       this.updatePPOM().catch(() => {
         // console.error(`Error while trying to update PPOM: ${exp.message}`);
-=======
-   *
-   * @param refreshInterval - Time interval at which the refresh will be done.
-   */
-  #startDataRefreshTask(refreshInterval?: number) {
-    if (this.#refreshDataInterval) {
-      clearInterval(this.#refreshDataInterval);
-    }
-    const updatePPOMfn = () => {
-      // eslint-disable-next-line @typescript-eslint/no-floating-promises
-      this.updatePPOM().catch(() => {
-        // do noting;
->>>>>>> 1a610dba
       });
     };
     updatePPOMfn();
     this.#refreshDataInterval = setInterval(
       updatePPOMfn,
-<<<<<<< HEAD
       this.state.refreshInterval,
-=======
-      refreshInterval ?? this.#initState.refreshInterval,
->>>>>>> 1a610dba
     );
   }
 }