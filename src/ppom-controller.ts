import {
  BaseControllerV2,
  RestrictedControllerMessenger,
} from '@metamask/base-controller';
import { safelyExecute } from '@metamask/controller-utils';
import { Mutex } from 'await-semaphore';

import {
  StorageBackend,
  PPOMStorage,
  FileMetadataList,
  FileMetadata,
} from './ppom-storage';
<<<<<<< HEAD
import { createPayload } from './util';
=======
import { PROVIDER_ERRORS, createPayload } from './util';
>>>>>>> 0b7db17c

export const REFRESH_TIME_INTERVAL = 1000 * 60 * 60 * 2;

const PROVIDER_REQUEST_LIMIT = 300;
const FILE_FETCH_SCHEDULE_INTERVAL = 1000 * 60 * 5;
export const NETWORK_CACHE_DURATION = 1000 * 60 * 60 * 24 * 7;

const NETWORK_CACHE_LIMIT = {
  MAX: 5,
  MIN: 2,
};

// The following methods on provider are allowed to PPOM
const ALLOWED_PROVIDER_CALLS = [
  'eth_call',
  'eth_blockNumber',
  'eth_createAccessList',
  'eth_getLogs',
  'eth_getFilterLogs',
  'eth_getTransactionByHash',
  'eth_chainId',
  'eth_getBlockByHash',
  'eth_getBlockByNumber',
  'eth_getCode',
  'eth_getStorageAt',
  'eth_getBalance',
  'eth_getTransactionCount',
  'trace_call',
  'trace_callMany',
  'debug_traceCall',
  'trace_filter',
];

/**
 * @type PPOMFileVersion
 * @augments FileMetadata
 * @property filePath - Path of the file in CDN.
 */
type PPOMFileVersion = FileMetadata & {
  filePath: string;
};

/**
 * @type PPOMVersionResponse - array of objects of type PPOMFileVersion
 */
type PPOMVersionResponse = PPOMFileVersion[];

/**
 * @type PPOMState
 *
 * Controller state
 * @property chainId - ID of current chain.
 * @property chainStatus - Array of chainId and time it was last visited.
 * @property versionInfo - Version information fetched from CDN.
 * @property storageMetadata - Metadata of files storaged in storage.
 */
export type PPOMState = {
  // list of chainIds and time the network was last visited, list of all networks visited in last 1 week is maintained
  chainStatus: Record<
    string,
    {
      chainId: string;
      lastVisited: number;
      dataFetched: boolean;
    }
  >;
  // version information obtained from version info file
  versionInfo: PPOMVersionResponse;
  // storage metadat of files already present in the storage
  storageMetadata: FileMetadataList;
  // ETag obtained using HEAD request on version file
  versionFileETag?: string;
};

const stateMetaData = {
  versionInfo: { persist: false, anonymous: false },
  chainStatus: { persist: false, anonymous: false },
  storageMetadata: { persist: false, anonymous: false },
  versionFileETag: { persist: false, anonymous: false },
};

const PPOM_VERSION_FILE_NAME = 'ppom_version.json';
const URL_PREFIX = 'https://';
const controllerName = 'PPOMController';
const versionInfoFileHeaders = {
  headers: {
    // eslint-disable-next-line @typescript-eslint/naming-convention
    'Content-Type': 'application/json',
  },
};

export type UsePPOM = {
  type: `${typeof controllerName}:usePPOM`;
  handler: (callback: (ppom: any) => Promise<any>) => Promise<any>;
};

export type UpdatePPOM = {
  type: `${typeof controllerName}:updatePPOM`;
  handler: () => void;
};

export type PPOMControllerActions = UsePPOM | UpdatePPOM;

export type PPOMControllerMessenger = RestrictedControllerMessenger<
  typeof controllerName,
  PPOMControllerActions,
  never,
  never,
  never
>;

// eslint-disable-next-line  @typescript-eslint/naming-convention
type PPOMProvider = {
  ppomInit: (wasmFilePath: string) => Promise<void>;
  // eslint-disable-next-line @typescript-eslint/naming-convention
  PPOM: any;
};

/**
 * PPOMController
 * Controller responsible for managing the PPOM
 *
 * @property config - The controller configuration
 * @property state - The controller state
 * @property storage - The controller storage
 * @property ppom - The PPOM instance
 * @property provider - The provider used to create the PPOM instance
 */
export class PPOMController extends BaseControllerV2<
  typeof controllerName,
  PPOMState,
  PPOMControllerMessenger
> {
  #ppom: any;

  #provider: any;

  #storage: PPOMStorage;

  #refreshDataInterval: any;

  #fileScheduleInterval: any;

  /*
   * This mutex is used to prevent concurrent usage of the PPOM instance
   * and protect the PPOM instance from being used while it is being initialized/updated
   */
  #ppomMutex: Mutex;

  #ppomProvider: PPOMProvider;

  // base URL of the CDN
  #cdnBaseUrl: string;

  // Limit of number of requests ppom can send to the provider per transaction
  #providerRequestLimit: number;

  // Number of requests sent to provider by ppom for current transaction
  #providerRequests = 0;

  // id of current chain selected
  #chainId: string;

  // interval at which data files are refreshed, default will be 2 hours
  #dataUpdateDuration: number;

  // interval at which files for a network are fetched
  #fileFetchScheduleDuration: number;

  // true if user has enabled preference for blockaid secirity check
  #securityAlertsEnabled: boolean;

  /**
   * Creates a PPOMController instance.
   *
   * @param options - Constructor options.
   * @param options.chainId - ChainId of the selected network.
   * @param options.messenger - Controller messenger.
   * @param options.onNetworkChange - Callback tobe invoked when network changes.
   * @param options.provider - The provider used to create the PPOM instance.
   * @param options.storageBackend - The storage backend to use for storing PPOM data.
   * @param options.securityAlertsEnabled - True if user has enabled preference for blockaid security check.
   * @param options.onPreferencesChange - Callback invoked when user changes preferences.
   * @param options.ppomProvider - Object wrapping PPOM.
   * @param options.cdnBaseUrl - Base URL for the CDN.
   * @param options.providerRequestLimit - Limit of number of requests that can be sent to provider per transaction.
   * @param options.dataUpdateDuration - Duration after which data is fetched again.
   * @param options.fileFetchScheduleDuration - Duration after which next data file is fetched.
   * @param options.state - Initial state of the controller.
   * @returns The PPOMController instance.
   */
  constructor({
    chainId,
    messenger,
    onNetworkChange,
    provider,
    storageBackend,
    securityAlertsEnabled,
    onPreferencesChange,
    ppomProvider,
    cdnBaseUrl,
    providerRequestLimit,
    dataUpdateDuration,
    fileFetchScheduleDuration,
    state,
  }: {
    chainId: string;
    onNetworkChange: (callback: (networkState: any) => void) => void;
    messenger: PPOMControllerMessenger;
    provider: any;
    storageBackend: StorageBackend;
    securityAlertsEnabled: boolean;
    onPreferencesChange: (callback: (perferenceState: any) => void) => void;
    ppomProvider: PPOMProvider;
    cdnBaseUrl: string;
    providerRequestLimit?: number;
    dataUpdateDuration?: number;
    fileFetchScheduleDuration?: number;
    state?: PPOMState;
  }) {
    const initialState = {
      versionInfo: state?.versionInfo ?? [],
      storageMetadata: state?.storageMetadata ?? [],
      chainStatus: state?.chainStatus ?? {
        [chainId]: {
          chainId,
          lastVisited: new Date().getTime(),
          dataFetched: false,
        },
      },
    };
    super({
      name: controllerName,
      metadata: stateMetaData,
      messenger,
      state: initialState,
    });

    this.#chainId = chainId;
    this.#provider = provider;
    this.#ppomProvider = ppomProvider;
    this.#storage = new PPOMStorage({
      storageBackend,
      readMetadata: () => {
        return JSON.parse(JSON.stringify(this.state.storageMetadata));
      },
      writeMetadata: (metadata) => {
        this.update((draftState) => {
          draftState.storageMetadata = metadata;
        });
      },
    });
    this.#ppomMutex = new Mutex();
    this.#cdnBaseUrl = cdnBaseUrl;
    this.#providerRequestLimit = providerRequestLimit ?? PROVIDER_REQUEST_LIMIT;
    this.#dataUpdateDuration = dataUpdateDuration ?? REFRESH_TIME_INTERVAL;
    this.#fileFetchScheduleDuration =
      fileFetchScheduleDuration ?? FILE_FETCH_SCHEDULE_INTERVAL;
    this.#securityAlertsEnabled = securityAlertsEnabled;

    onNetworkChange((networkControllerState: any) => {
      const id = networkControllerState.providerConfig.chainId;
      if (id === this.#chainId) {
        return;
      }
      let chainStatus = { ...this.state.chainStatus };
      // delete ols chainId if total number of chainId is equal 5
      const chainIds = Object.keys(chainStatus);
      if (chainIds.length >= NETWORK_CACHE_LIMIT.MAX) {
        const oldestChainId = chainIds.sort(
          (c1, c2) =>
            Number(chainStatus[c2]?.lastVisited) -
            Number(chainStatus[c1]?.lastVisited),
        )[NETWORK_CACHE_LIMIT.MAX - 1];
        if (oldestChainId) {
          delete chainStatus[oldestChainId];
        }
      }
      const existingNetworkObject = chainStatus[id];
      this.#chainId = id;
      chainStatus = {
        ...chainStatus,
        [id]: {
          lastVisited: new Date().getTime(),
          dataFetched: existingNetworkObject?.dataFetched ?? false,
        },
      };
      this.update((draftState) => {
        draftState.chainStatus = chainStatus;
      });
    });

    onPreferencesChange((preferenceControllerState: any) => {
      const blockaidEnabled = preferenceControllerState.securityAlertsEnabled;
      if (blockaidEnabled === this.#securityAlertsEnabled) {
        return;
      }
      if (blockaidEnabled) {
        this.#scheduleFileDownloadForAllChains();
      } else {
        clearInterval(this.#refreshDataInterval);
        clearInterval(this.#fileScheduleInterval);
      }
      this.#securityAlertsEnabled = blockaidEnabled;
    });

    this.#registerMessageHandlers();
    if (this.#securityAlertsEnabled) {
      this.#scheduleFileDownloadForAllChains();
    }
  }

  /**
   * Update the PPOM.
   * This function will acquire mutex lock and invoke internal method #updatePPOM.
   *
   * @param options - Options.
   * @param options.updateForAllChains - True is update if required to be done for all chains in cache.
   */
  async updatePPOM({ updateForAllChains } = { updateForAllChains: true }) {
    if (!this.#securityAlertsEnabled) {
      throw Error('User has securityAlertsEnabled set to false');
    }
    await this.#ppomMutex.use(async () => {
      await this.#updatePPOM(updateForAllChains);
    });
  }

  /**
   * Use the PPOM.
   * This function receives a callback that will be called with the PPOM.
   * The callback will be called with the PPOM after it has been initialized.
   *
   * @param callback - Callback to be invoked with PPOM.
   */
  async usePPOM<T>(callback: (ppom: any) => Promise<T>): Promise<T> {
    if (!this.#securityAlertsEnabled) {
      throw Error('User has securityAlertsEnabled set to false');
    }
    return await this.#ppomMutex.use(async () => {
      await this.#maybeUpdatePPOM();

      if (!this.#ppom) {
        this.#ppom = await this.#getPPOM();
      }

      this.#providerRequests = 0;
      return await callback(this.#ppom);
    });
  }

  /**
   * Constructor helper for registering this controller's messaging system
   * actions.
   */
  #registerMessageHandlers(): void {
    this.messagingSystem.registerActionHandler(
      `${controllerName}:usePPOM` as const,
      this.usePPOM.bind(this),
    );

    this.messagingSystem.registerActionHandler(
      `${controllerName}:updatePPOM` as const,
      this.updatePPOM.bind(this),
    );
  }

  /**
   * Conditionally update the ppom configuration.
   *
   * If the ppom configuration is out of date, this function will call `updatePPOM`
   * to update the configuration.
   */
  async #maybeUpdatePPOM() {
    if (this.#ppom) {
      this.#ppom.free();
      this.#ppom = undefined;
    }
    if (await this.#shouldUpdate()) {
      await this.#updatePPOM(false);
    }
  }

  /**
   * Determine if an update to the ppom configuration is needed.
   * The function will return true if data is not already fetched for the chain.
   *
   * @returns True if PPOM data requires update.
   */
  async #shouldUpdate(): Promise<boolean> {
    const { chainStatus } = this.state;
    return !chainStatus[this.#chainId]?.dataFetched;
  }

  /**
   * Update the PPOM configuration.
   * This function will fetch the latest version info when needed, and update the PPOM storage.
   *
   * @param updateForAllChains - True if update is required to be done for all chains in chainStatus.
   */
  async #updatePPOM(updateForAllChains: boolean) {
    const versionInfoUpdated = await this.#updateVersionInfo(
      updateForAllChains,
    );
    if (!versionInfoUpdated) {
      return;
    }

    await this.#storage.syncMetadata(this.state.versionInfo);
    if (updateForAllChains) {
      await this.#getNewFilesForAllChains();
    } else {
      await this.#getNewFilesForCurrentChain();
    }
  }

  /*
   * Fetch the version info from the CDN and update the version info in state.
   */
  async #updateVersionInfo(updateForAllChains: boolean): Promise<boolean> {
    const versionInfo = await this.#fetchVersionInfo(updateForAllChains);
    if (versionInfo) {
      this.update((draftState) => {
        draftState.versionInfo = versionInfo;
      });
      return true;
    }
    return false;
  }

  /**
   * The function checks if file is already present in the storage.
   *
   * @param storageMetadata - Latest storageMetadata synced with storage.
   * @param fileVersionInfo - Information about file.
   * @returns True if file is present in storage.
   */
  #checkFilePresentInStorage(
    storageMetadata: FileMetadataList,
    fileVersionInfo: PPOMFileVersion,
  ) {
    return storageMetadata.find(
      (file) =>
        file.name === fileVersionInfo.name &&
        file.chainId === fileVersionInfo.chainId &&
        file.version === fileVersionInfo.version &&
        file.checksum === fileVersionInfo.checksum,
    );
  }

  /**
   * The function check to ensure that file path can contain only alphanumeric characters and a dot character (.) or slash (/).
   *
   * @param filePath - Path of the file.
   */
  #checkFilePath(filePath: string) {
    const filePathRegex = /^[\w./]+$/u;
    if (!filePath.match(filePathRegex)) {
      throw new Error(`Invalid file path for data file: ${filePath}`);
    }
  }

  /**
   * Gets a single file from CDN and write to the storage.
   *
   * @param fileVersionInfo - Information about the file to be retrieved.
   */
  async #getFile(fileVersionInfo: PPOMFileVersion) {
    const { storageMetadata } = this.state;
    if (this.#checkFilePresentInStorage(storageMetadata, fileVersionInfo)) {
      return;
    }
    this.#checkFilePath(fileVersionInfo.filePath);
    const fileUrl = `${URL_PREFIX}${this.#cdnBaseUrl}/${
      fileVersionInfo.filePath
    }`;
    const fileData = await this.#fetchBlob(fileUrl);

    await this.#storage.writeFile({
      data: fileData,
      ...fileVersionInfo,
    });
  }

  /**
   * As files for a chain are fetched this function set dataFetched property in chainStatus to true.
   *
   * @param chainId - ChainId for which dataFetched is set to true.
   */
  #setChainIdDataFetched(chainId: string) {
    const { chainStatus } = this.state;
    const chainIdObject = chainStatus[chainId];
    if (chainIdObject && !chainIdObject.dataFetched) {
      this.update((draftState) => {
        draftState.chainStatus = {
          ...chainStatus,
          [chainId]: { ...chainIdObject, dataFetched: true },
        };
      });
    }
  }

  /**
   * Fetches new files and save them to storage.
   * The function is invoked if user if attempting transaction for a network,
   * for which data is not previously fetched.
   *
   * @returns A promise that resolves to return void.
   */
  async #getNewFilesForCurrentChain(): Promise<void> {
    const { versionInfo } = this.state;
    for (const fileVersionInfo of versionInfo) {
      //  download all files for the current chain.
      if (fileVersionInfo.chainId !== this.#chainId) {
        continue;
      }

      await this.#getFile(fileVersionInfo).catch((exp: Error) => {
        console.error(
          `Error in getting file ${fileVersionInfo.filePath}: ${exp.message}`,
        );
        throw exp;
      });
    }
    this.#setChainIdDataFetched(this.#chainId);
  }

  /**
   * Function creates list of all files to be fetched for all chainIds in chainStatus.
   *
   * @returns List of files to be fetched.
   */
  #getListOfFilesToBeFetched(): {
    fileVersionInfo: PPOMFileVersion;
    isLastFileOfNetwork: boolean;
  }[] {
    const {
      chainStatus,
      storageMetadata,
      versionInfo: stateVersionInfo,
    } = this.state;

    // create a map of chainId and files belonging to that chainId
    const chainIdsFileInfoList = Object.keys(chainStatus).map(
      (chainId): { chainId: string; versionInfo: PPOMFileVersion[] } => ({
        chainId,
        versionInfo: stateVersionInfo.filter(
          (versionInfo) =>
            versionInfo.chainId === chainId &&
            !this.#checkFilePresentInStorage(storageMetadata, versionInfo),
        ),
      }),
    );

    // build a list of files to be fetched for all networks
    const fileToBeFetchedList: {
      fileVersionInfo: PPOMFileVersion;
      isLastFileOfNetwork: boolean;
    }[] = [];
    chainIdsFileInfoList.forEach((chainIdFileInfo) => {
      const { chainId, versionInfo } = chainIdFileInfo;
      versionInfo.forEach((fileVersionInfo, index) => {
        fileToBeFetchedList.push({
          fileVersionInfo,
          isLastFileOfNetwork: index === versionInfo.length - 1,
        });
      });
      if (versionInfo.length === 0) {
        // set dataFetched to true for chainId
        this.#setChainIdDataFetched(chainId);
      }
    });

    return fileToBeFetchedList;
  }

  /**
   * Delete from chainStatus chainIds of networks visited more than one week ago.
   */
  #deleteOldChainIds() {
    // We keep minimum of 2 chainIds in the state
    if (
      Object.keys(this.state.chainStatus)?.length <= NETWORK_CACHE_LIMIT.MIN
    ) {
      return;
    }
    const currentTimestamp = new Date().getTime();

    const oldChaninIds = Object.keys(this.state.chainStatus).filter(
      (chainId) =>
        (this.state.chainStatus[chainId] as any).lastVisited <
          currentTimestamp - NETWORK_CACHE_DURATION &&
        chainId !== this.#chainId,
    );
    const chainStatus = { ...this.state.chainStatus };
    oldChaninIds.forEach((chainId) => {
      delete chainStatus[chainId];
    });
    this.update((draftState) => {
      draftState.chainStatus = chainStatus;
    });
  }

  /**
   * Function that fetched and saves to storage files for all networks.
   * Files are not fetched parallely but at an interval.
   *
   * @returns A promise that resolves to return void.
   */
  async #getNewFilesForAllChains(): Promise<void> {
    this.#deleteOldChainIds();
    // clear already scheduled fetch if any
    if (this.#fileScheduleInterval) {
      clearInterval(this.#fileScheduleInterval);
    }

    // build a list of files to be fetched for all networks
    const fileToBeFetchedList = this.#getListOfFilesToBeFetched();

    let scheduleInterval = this.#fileFetchScheduleDuration;

    // if schedule interval is large so that not all files can be fetched in
    // this.#dataUpdateDuration, reduce schedule interval
    if (
      this.#dataUpdateDuration / (fileToBeFetchedList.length + 1) <
      this.#fileFetchScheduleDuration
    ) {
      scheduleInterval =
        this.#dataUpdateDuration / (fileToBeFetchedList.length + 1);
    }

    // schedule files to be fetched in intervals
    this.#fileScheduleInterval = setInterval(() => {
      const fileToBeFetched = fileToBeFetchedList.pop();
      if (!fileToBeFetched) {
        return;
      }

      const { chainStatus } = this.state;
      const { fileVersionInfo, isLastFileOfNetwork } = fileToBeFetched;
      if (chainStatus[fileVersionInfo.chainId]) {
        // get the file from CDN
        this.#getFile(fileVersionInfo)
          .then(() => {
            if (isLastFileOfNetwork) {
              // set dataFetched for chainId to true
              this.#setChainIdDataFetched(fileVersionInfo.chainId);
            }
          })
          .catch((exp: Error) =>
            console.error(
              `Error in getting file ${fileVersionInfo.filePath}: ${exp.message}`,
            ),
          );
      }
      // clear interval if all files are fetched
      if (!fileToBeFetchedList.length) {
        clearInterval(this.#fileScheduleInterval);
      }
    }, scheduleInterval);
  }

  /*
   * getAPIResponse - Generic method to fetch file from CDN.
   */
  async #getAPIResponse(
    url: string,
    options: Record<string, unknown> = {},
    method = 'GET',
  ): Promise<any> {
    const controller = new AbortController();
    const timeoutId = setTimeout(() => controller.abort(), 10000);
    const response = await safelyExecute(
      async () =>
        fetch(url, {
          method,
          cache: 'no-cache',
          redirect: 'error',
          signal: controller.signal,
          ...options,
        }),
      true,
    );
    clearTimeout(timeoutId);
    if (response?.status !== 200) {
      throw new Error(`Failed to fetch file with url: ${url}`);
    }
    return response;
  }

  /*
   * Fetch the version info from the PPOM cdn.
   */
  async #fetchVersionInfo(
    updateForAllChains: boolean,
  ): Promise<PPOMVersionResponse | undefined> {
    const url = `${URL_PREFIX}${this.#cdnBaseUrl}/${PPOM_VERSION_FILE_NAME}`;
    if (updateForAllChains) {
      const headResponse = await this.#getAPIResponse(
        url,
        {
          headers: versionInfoFileHeaders,
        },
        'HEAD',
      );

      const { versionFileETag } = this.state;
      if (headResponse.headers.get('ETag') === versionFileETag) {
        return undefined;
      }

      this.update((draftState) => {
        draftState.versionFileETag = headResponse.headers.get('ETag');
      });
    }
    const response = await this.#getAPIResponse(url, {
      headers: versionInfoFileHeaders,
    });
    return response.json();
  }

  /*
   * Fetch the blob from the PPOM cdn.
   */
  async #fetchBlob(url: string): Promise<ArrayBuffer> {
    const response = await this.#getAPIResponse(url);
    return await response.arrayBuffer();
  }

  /*
   * Send a JSON RPC request to the provider.
   * This method is used by the PPOM to make requests to the provider.
   */
  async #jsonRpcRequest(
    method: string,
    params: Record<string, unknown>,
  ): Promise<any> {
    return new Promise((resolve, reject) => {
      if (this.#providerRequests > this.#providerRequestLimit) {
<<<<<<< HEAD
        reject(
          new Error(
            'Number of request to provider from PPOM exceed rate limit of 300 per transaction',
          ),
        );
        return;
      }
      this.#providerRequests += 1;
      if (!ALLOWED_PROVIDER_CALLS.includes(req.method)) {
        reject(new Error(`Method not allowed on provider ${req.method}`));
        return;
      }
      this.#provider.sendAsync(createPayload(req), (error: Error, res: any) => {
        if (error) {
          reject(error);
        } else {
          resolve(res);
        }
      });
=======
        reject(PROVIDER_ERRORS.limitExceeded());
        return;
      }
      this.#providerRequests += 1;
      if (!ALLOWED_PROVIDER_CALLS.includes(method)) {
        reject(PROVIDER_ERRORS.methodNotSupported());
        return;
      }
      this.#provider.sendAsync(
        createPayload(method, params),
        (error: Error, res: any) => {
          if (error) {
            reject(error);
          } else {
            resolve(res);
          }
        },
      );
>>>>>>> 0b7db17c
    });
  }

  /*
   * Initialize the PPOM.
   * This function will be called when the PPOM is first used.
   * or when the PPOM is out of date.
   * It will load the PPOM data from storage and initialize the PPOM.
   */
  async #getPPOM(): Promise<any> {
    const files = await Promise.all(
      this.state.versionInfo
        .filter((file) => file.chainId === this.#chainId)
        .map(async (file) => {
          const data = await this.#storage.readFile(file.name, file.chainId);
          return [file.name, new Uint8Array(data)];
        }),
    );

<<<<<<< HEAD
=======
    // This check has been put in place after suggestion of security team.
    // If we want to disable ppom validation on all instances of Metamask, this can be achieved by returning empty data from version file.
>>>>>>> 0b7db17c
    if (!files.length) {
      throw new Error(
        `Aborting validation as no files are found for the network with chainId: ${
          this.#chainId
        }`,
      );
    }

    const { ppomInit, PPOM } = this.#ppomProvider;
    await ppomInit('./ppom_bg.wasm');
    return PPOM.new(this.#jsonRpcRequest.bind(this), files);
  }

  /**
   * Functioned scheduled to be called to update PPOM.
   */
  #onFileScheduledInterval() {
    this.updatePPOM().catch(() => {
      // console.error(`Error while trying to update PPOM: ${exp.message}`);
    });
  }

  /**
   * Starts the scheduled periodic task to refresh data.
   */
  #scheduleFileDownloadForAllChains() {
    this.#onFileScheduledInterval();
    this.#refreshDataInterval = setInterval(
      this.#onFileScheduledInterval.bind(this),
      this.#dataUpdateDuration,
    );
  }
}<|MERGE_RESOLUTION|>--- conflicted
+++ resolved
@@ -11,11 +11,7 @@
   FileMetadataList,
   FileMetadata,
 } from './ppom-storage';
-<<<<<<< HEAD
-import { createPayload } from './util';
-=======
 import { PROVIDER_ERRORS, createPayload } from './util';
->>>>>>> 0b7db17c
 
 export const REFRESH_TIME_INTERVAL = 1000 * 60 * 60 * 2;
 
@@ -755,27 +751,6 @@
   ): Promise<any> {
     return new Promise((resolve, reject) => {
       if (this.#providerRequests > this.#providerRequestLimit) {
-<<<<<<< HEAD
-        reject(
-          new Error(
-            'Number of request to provider from PPOM exceed rate limit of 300 per transaction',
-          ),
-        );
-        return;
-      }
-      this.#providerRequests += 1;
-      if (!ALLOWED_PROVIDER_CALLS.includes(req.method)) {
-        reject(new Error(`Method not allowed on provider ${req.method}`));
-        return;
-      }
-      this.#provider.sendAsync(createPayload(req), (error: Error, res: any) => {
-        if (error) {
-          reject(error);
-        } else {
-          resolve(res);
-        }
-      });
-=======
         reject(PROVIDER_ERRORS.limitExceeded());
         return;
       }
@@ -794,7 +769,6 @@
           }
         },
       );
->>>>>>> 0b7db17c
     });
   }
 
@@ -814,11 +788,8 @@
         }),
     );
 
-<<<<<<< HEAD
-=======
     // This check has been put in place after suggestion of security team.
     // If we want to disable ppom validation on all instances of Metamask, this can be achieved by returning empty data from version file.
->>>>>>> 0b7db17c
     if (!files.length) {
       throw new Error(
         `Aborting validation as no files are found for the network with chainId: ${
