import {
  BaseControllerV2,
  RestrictedControllerMessenger,
} from '@metamask/base-controller';
import { safelyExecute } from '@metamask/controller-utils';
import { Mutex } from 'await-semaphore';

import {
  StorageBackend,
  PPOMStorage,
  FileMetadataList,
  FileMetadata,
} from './ppom-storage';
import { createPayload } from './util';

export const REFRESH_TIME_INTERVAL = 1000 * 60 * 60 * 2;

const PROVIDER_REQUEST_LIMIT = 300;
const FILE_FETCH_SCHEDULE_INTERVAL = 1000 * 60 * 5;
export const NETWORK_CACHE_DURATION = 1000 * 60 * 60 * 24 * 7;

const NETWORK_CACHE_LIMIT = {
  MAX: 5,
  MIN: 2,
};

// The following methods on provider are allowed to PPOM
const ALLOWED_PROVIDER_CALLS = [
  'eth_call',
  'eth_blockNumber',
  'eth_createAccessList',
  'eth_getLogs',
  'eth_getFilterLogs',
  'eth_getTransactionByHash',
  'eth_chainId',
  'eth_getBlockByHash',
  'eth_getBlockByNumber',
  'eth_getCode',
  'eth_getStorageAt',
  'eth_getBalance',
  'eth_getTransactionCount',
  'trace_call',
  'trace_callMany',
  'debug_traceCall',
  'trace_filter',
];

/**
 * @type ProviderRequest - Type of JSON RPC request sent to provider.
 * @property id - Request identifier.
 * @property jsonrpc - JSON RPC version.
 * @property method - Method to be invoked on the provider.
 * @property params - Parameters to be passed to method call.
 */
type ProviderRequest = {
  id: number;
  jsonrpc: string;
  method: string;
  params: any[];
};

/**
 * @type PPOMFileVersion
 * @augments FileMetadata
 * @property filePath - Path of the file in CDN.
 */
type PPOMFileVersion = FileMetadata & {
  filePath: string;
};

/**
 * @type PPOMVersionResponse - array of objects of type PPOMFileVersion
 */
type PPOMVersionResponse = PPOMFileVersion[];

/**
 * @type PPOMState
 *
 * Controller state
 * @property chainId - ID of current chain.
 * @property chainStatus - Array of chainId and time it was last visited.
 * @property versionInfo - Version information fetched from CDN.
 * @property storageMetadata - Metadata of files storaged in storage.
 */
export type PPOMState = {
  // list of chainIds and time the network was last visited, list of all networks visited in last 1 week is maintained
  chainStatus: Record<
    string,
    {
      chainId: string;
      lastVisited: number;
      dataFetched: boolean;
    }
  >;
  // version information obtained from version info file
  versionInfo: PPOMVersionResponse;
  // storage metadat of files already present in the storage
  storageMetadata: FileMetadataList;
  // ETag obtained using HEAD request on version file
  versionFileETag?: string;
};

const stateMetaData = {
  versionInfo: { persist: false, anonymous: false },
  chainStatus: { persist: false, anonymous: false },
  storageMetadata: { persist: false, anonymous: false },
  versionFileETag: { persist: false, anonymous: false },
};

const PPOM_VERSION_FILE_NAME = 'ppom_version.json';
const URL_PREFIX = 'https://';
const controllerName = 'PPOMController';
const versionInfoFileHeaders = {
  headers: {
    // eslint-disable-next-line @typescript-eslint/naming-convention
    'Content-Type': 'application/json',
  },
};

export type UsePPOM = {
  type: `${typeof controllerName}:usePPOM`;
  handler: (callback: (ppom: any) => Promise<any>) => Promise<any>;
};

export type UpdatePPOM = {
  type: `${typeof controllerName}:updatePPOM`;
  handler: () => void;
};

export type PPOMControllerActions = UsePPOM | UpdatePPOM;

export type PPOMControllerMessenger = RestrictedControllerMessenger<
  typeof controllerName,
  PPOMControllerActions,
  never,
  never,
  never
>;

// eslint-disable-next-line  @typescript-eslint/naming-convention
type PPOMProvider = {
  ppomInit: (wasmFilePath: string) => Promise<void>;
  // eslint-disable-next-line @typescript-eslint/naming-convention
  PPOM: any;
};

/**
 * PPOMController
 * Controller responsible for managing the PPOM
 *
 * @property config - The controller configuration
 * @property state - The controller state
 * @property storage - The controller storage
 * @property ppom - The PPOM instance
 * @property provider - The provider used to create the PPOM instance
 */
export class PPOMController extends BaseControllerV2<
  typeof controllerName,
  PPOMState,
  PPOMControllerMessenger
> {
  #ppom: any;

  #provider: any;

  #storage: PPOMStorage;

  #refreshDataInterval: any;

  #fileScheduleInterval: any;

  /*
   * This mutex is used to prevent concurrent usage of the PPOM instance
   * and protect the PPOM instance from being used while it is being initialized/updated
   */
  #ppomMutex: Mutex;

  #ppomProvider: PPOMProvider;

  // base URL of the CDN
  #cdnBaseUrl: string;

  // Limit of number of requests ppom can send to the provider per transaction
  #providerRequestLimit: number;

  // Number of requests sent to provider by ppom for current transaction
  #providerRequests = 0;

  // id of current chain selected
  #chainId: string;

  // interval at which data files are refreshed, default will be 2 hours
  #dataUpdateDuration: number;

  // interval at which files for a network are fetched
  #fileFetchScheduleDuration: number;

  // true if user has enabled preference for blockaid secirity check
  #securityAlertsEnabled: boolean;

  /**
   * Creates a PPOMController instance.
   *
   * @param options - Constructor options.
   * @param options.chainId - ChainId of the selected network.
   * @param options.messenger - Controller messenger.
   * @param options.onNetworkChange - Callback tobe invoked when network changes.
   * @param options.provider - The provider used to create the PPOM instance.
   * @param options.storageBackend - The storage backend to use for storing PPOM data.
   * @param options.securityAlertsEnabled - True if user has enabled preference for blockaid security check.
   * @param options.onPreferencesChange - Callback invoked when user changes preferences.
   * @param options.ppomProvider - Object wrapping PPOM.
   * @param options.cdnBaseUrl - Base URL for the CDN.
   * @param options.providerRequestLimit - Limit of number of requests that can be sent to provider per transaction.
   * @param options.dataUpdateDuration - Duration after which data is fetched again.
   * @param options.fileFetchScheduleDuration - Duration after which next data file is fetched.
   * @param options.state - Initial state of the controller.
   * @returns The PPOMController instance.
   */
  constructor({
    chainId,
    messenger,
    onNetworkChange,
    provider,
    storageBackend,
    securityAlertsEnabled,
    onPreferencesChange,
    ppomProvider,
    cdnBaseUrl,
    providerRequestLimit,
    dataUpdateDuration,
    fileFetchScheduleDuration,
    state,
  }: {
    chainId: string;
    onNetworkChange: (callback: (networkState: any) => void) => void;
    messenger: PPOMControllerMessenger;
    provider: any;
    storageBackend: StorageBackend;
    securityAlertsEnabled: boolean;
    onPreferencesChange: (callback: (perferenceState: any) => void) => void;
    ppomProvider: PPOMProvider;
    cdnBaseUrl: string;
    providerRequestLimit?: number;
    dataUpdateDuration?: number;
    fileFetchScheduleDuration?: number;
    state?: PPOMState;
  }) {
    const initialState = {
      versionInfo: state?.versionInfo ?? [],
      storageMetadata: state?.storageMetadata ?? [],
      chainStatus: state?.chainStatus ?? {
        [chainId]: {
          chainId,
          lastVisited: new Date().getTime(),
          dataFetched: false,
        },
      },
    };
    super({
      name: controllerName,
      metadata: stateMetaData,
      messenger,
      state: initialState,
    });

    this.#chainId = chainId;
    this.#provider = provider;
    this.#ppomProvider = ppomProvider;
    this.#storage = new PPOMStorage({
      storageBackend,
      readMetadata: () => {
        return JSON.parse(JSON.stringify(this.state.storageMetadata));
      },
      writeMetadata: (metadata) => {
        this.update((draftState) => {
          draftState.storageMetadata = metadata;
        });
      },
    });
    this.#ppomMutex = new Mutex();
    this.#cdnBaseUrl = cdnBaseUrl;
    this.#providerRequestLimit = providerRequestLimit ?? PROVIDER_REQUEST_LIMIT;
    this.#dataUpdateDuration = dataUpdateDuration ?? REFRESH_TIME_INTERVAL;
    this.#fileFetchScheduleDuration =
      fileFetchScheduleDuration ?? FILE_FETCH_SCHEDULE_INTERVAL;
    this.#securityAlertsEnabled = securityAlertsEnabled;

    onNetworkChange((networkControllerState: any) => {
      const id = networkControllerState.providerConfig.chainId;
      if (id === this.#chainId) {
        return;
      }
      let chainStatus = { ...this.state.chainStatus };
      // delete ols chainId if total number of chainId is equal 5
      const chainIds = Object.keys(chainStatus);
<<<<<<< HEAD
      if (chainIds.length >= 5) {
        const oldestChainId = chainIds.sort((c1, c2) =>
          (chainStatus[c1]?.lastVisited as any) >
          (chainStatus[c2]?.lastVisited as any)
            ? -1
            : 1,
        )[4];
=======
      if (chainIds.length >= NETWORK_CACHE_LIMIT.MAX) {
        const oldestChainId = chainIds.sort(
          (c1, c2) =>
            Number(chainStatus[c2]?.lastVisited) -
            Number(chainStatus[c1]?.lastVisited),
        )[NETWORK_CACHE_LIMIT.MAX - 1];
>>>>>>> c3b72d2c
        if (oldestChainId) {
          delete chainStatus[oldestChainId];
        }
      }
      const existingNetworkObject = chainStatus[id];
      this.#chainId = id;
      chainStatus = {
        ...chainStatus,
        [id]: {
          lastVisited: new Date().getTime(),
          dataFetched: existingNetworkObject?.dataFetched ?? false,
        },
      };
      this.update((draftState) => {
        draftState.chainStatus = chainStatus;
      });
    });

    onPreferencesChange((preferenceControllerState: any) => {
      const blockaidEnabled = preferenceControllerState.securityAlertsEnabled;
      if (blockaidEnabled === this.#securityAlertsEnabled) {
        return;
      }
      if (blockaidEnabled) {
        this.#scheduleFileDownloadForAllChains();
      } else {
        clearInterval(this.#refreshDataInterval);
        clearInterval(this.#fileScheduleInterval);
      }
      this.#securityAlertsEnabled = blockaidEnabled;
    });

    this.#registerMessageHandlers();
    if (this.#securityAlertsEnabled) {
      this.#scheduleFileDownloadForAllChains();
    }
  }

  /**
   * Update the PPOM.
   * This function will acquire mutex lock and invoke internal method #updatePPOM.
   *
   * @param options - Options.
   * @param options.updateForAllChains - True is update if required to be done for all chains in cache.
   */
  async updatePPOM({ updateForAllChains } = { updateForAllChains: true }) {
    if (!this.#securityAlertsEnabled) {
      throw Error('User has securityAlertsEnabled set to false');
    }
    await this.#ppomMutex.use(async () => {
      await this.#updatePPOM(updateForAllChains);
    });
  }

  /**
   * Use the PPOM.
   * This function receives a callback that will be called with the PPOM.
   * The callback will be called with the PPOM after it has been initialized.
   *
   * @param callback - Callback to be invoked with PPOM.
   */
  async usePPOM<T>(callback: (ppom: any) => Promise<T>): Promise<T> {
    if (!this.#securityAlertsEnabled) {
      throw Error('User has securityAlertsEnabled set to false');
    }
    return await this.#ppomMutex.use(async () => {
      await this.#maybeUpdatePPOM();

      if (!this.#ppom) {
        this.#ppom = await this.#getPPOM();
      }

      this.#providerRequests = 0;
      return await callback(this.#ppom);
    });
  }

  /**
   * Constructor helper for registering this controller's messaging system
   * actions.
   */
  #registerMessageHandlers(): void {
    this.messagingSystem.registerActionHandler(
      `${controllerName}:usePPOM` as const,
      this.usePPOM.bind(this),
    );

    this.messagingSystem.registerActionHandler(
      `${controllerName}:updatePPOM` as const,
      this.updatePPOM.bind(this),
    );
  }

  /**
   * Conditionally update the ppom configuration.
   *
   * If the ppom configuration is out of date, this function will call `updatePPOM`
   * to update the configuration.
   */
  async #maybeUpdatePPOM() {
    if (this.#ppom) {
      this.#ppom.free();
      this.#ppom = undefined;
    }
    if (await this.#shouldUpdate()) {
      await this.#updatePPOM(false);
    }
  }

  /**
   * Determine if an update to the ppom configuration is needed.
   * The function will return true if data is not already fetched for the chain.
   *
   * @returns True if PPOM data requires update.
   */
  async #shouldUpdate(): Promise<boolean> {
    const { chainStatus } = this.state;
    return !chainStatus[this.#chainId]?.dataFetched;
  }

  /**
   * Update the PPOM configuration.
   * This function will fetch the latest version info when needed, and update the PPOM storage.
   *
   * @param updateForAllChains - True if update is required to be done for all chains in chainStatus.
   */
  async #updatePPOM(updateForAllChains: boolean) {
    const versionInfoUpdated = await this.#updateVersionInfo(
      updateForAllChains,
    );
    if (!versionInfoUpdated) {
      return;
    }

    await this.#storage.syncMetadata(this.state.versionInfo);
    if (updateForAllChains) {
      await this.#getNewFilesForAllChains();
    } else {
      await this.#getNewFilesForCurrentChain();
    }
  }

  /*
   * Fetch the version info from the CDN and update the version info in state.
   */
  async #updateVersionInfo(updateForAllChains: boolean): Promise<boolean> {
    const versionInfo = await this.#fetchVersionInfo(updateForAllChains);
    if (versionInfo) {
      this.update((draftState) => {
        draftState.versionInfo = versionInfo;
      });
      return true;
    }
    return false;
  }

  /**
   * The function checks if file is already present in the storage.
   *
   * @param storageMetadata - Latest storageMetadata synced with storage.
   * @param fileVersionInfo - Information about file.
   * @returns True if file is present in storage.
   */
  #checkFilePresentInStorage(
    storageMetadata: FileMetadataList,
    fileVersionInfo: PPOMFileVersion,
  ) {
    return storageMetadata.find(
      (file) =>
        file.name === fileVersionInfo.name &&
        file.chainId === fileVersionInfo.chainId &&
        file.version === fileVersionInfo.version &&
        file.checksum === fileVersionInfo.checksum,
    );
  }

  /**
   * The function check to ensure that file path can contain only alphanumeric characters and a dot character (.) or slash (/).
   *
   * @param filePath - Path of the file.
   */
  #checkFilePath(filePath: string) {
    const filePathRegex = /^[\w./]+$/u;
<<<<<<< HEAD
    if (!filePathRegex.test(filePath)) {
=======
    if (!filePath.match(filePathRegex)) {
>>>>>>> c3b72d2c
      throw new Error(`Invalid file path for data file: ${filePath}`);
    }
  }

  /**
   * Gets a single file from CDN and write to the storage.
   *
   * @param fileVersionInfo - Information about the file to be retrieved.
   */
  async #getFile(fileVersionInfo: PPOMFileVersion) {
    const { storageMetadata } = this.state;
    if (this.#checkFilePresentInStorage(storageMetadata, fileVersionInfo)) {
      return;
    }
    this.#checkFilePath(fileVersionInfo.filePath);
    const fileUrl = `${URL_PREFIX}${this.#cdnBaseUrl}/${
      fileVersionInfo.filePath
    }`;
    const fileData = await this.#fetchBlob(fileUrl);

    await this.#storage.writeFile({
      data: fileData,
      ...fileVersionInfo,
    });
  }

  /**
   * As files for a chain are fetched this function set dataFetched property in chainStatus to true.
   *
   * @param chainId - ChainId for which dataFetched is set to true.
   */
  #setChainIdDataFetched(chainId: string) {
    const { chainStatus } = this.state;
    const chainIdObject = chainStatus[chainId];
    if (chainIdObject && !chainIdObject.dataFetched) {
      this.update((draftState) => {
        draftState.chainStatus = {
          ...chainStatus,
          [chainId]: { ...chainIdObject, dataFetched: true },
        };
      });
    }
  }

  /**
   * Fetches new files and save them to storage.
   * The function is invoked if user if attempting transaction for a network,
   * for which data is not previously fetched.
   *
   * @returns A promise that resolves to return void.
   */
  async #getNewFilesForCurrentChain(): Promise<void> {
    const { versionInfo } = this.state;
    for (const fileVersionInfo of versionInfo) {
      //  download all files for the current chain.
      if (fileVersionInfo.chainId !== this.#chainId) {
        continue;
      }

      await this.#getFile(fileVersionInfo).catch((exp: Error) => {
        console.error(
          `Error in getting file ${fileVersionInfo.filePath}: ${exp.message}`,
        );
        throw exp;
      });
    }
    this.#setChainIdDataFetched(this.#chainId);
  }

  /**
   * Function creates list of all files to be fetched for all chainIds in chainStatus.
   *
   * @returns List of files to be fetched.
   */
  #getListOfFilesToBeFetched(): {
    fileVersionInfo: PPOMFileVersion;
    isLastFileOfNetwork: boolean;
  }[] {
    const {
      chainStatus,
      storageMetadata,
      versionInfo: stateVersionInfo,
    } = this.state;

    // create a map of chainId and files belonging to that chainId
    const chainIdsFileInfoList = Object.keys(chainStatus).map(
      (chainId): { chainId: string; versionInfo: PPOMFileVersion[] } => ({
        chainId,
        versionInfo: stateVersionInfo.filter(
          (versionInfo) =>
            versionInfo.chainId === chainId &&
            !this.#checkFilePresentInStorage(storageMetadata, versionInfo),
        ),
      }),
    );

    // build a list of files to be fetched for all networks
    const fileToBeFetchedList: {
      fileVersionInfo: PPOMFileVersion;
      isLastFileOfNetwork: boolean;
    }[] = [];
    chainIdsFileInfoList.forEach((chainIdFileInfo) => {
      const { chainId, versionInfo } = chainIdFileInfo;
      versionInfo.forEach((fileVersionInfo, index) => {
        fileToBeFetchedList.push({
          fileVersionInfo,
          isLastFileOfNetwork: index === versionInfo.length - 1,
        });
      });
      if (versionInfo.length === 0) {
        // set dataFetched to true for chainId
        this.#setChainIdDataFetched(chainId);
      }
    });

    return fileToBeFetchedList;
  }

  /**
   * Delete from chainStatus chainIds of networks visited more than one week ago.
   */
  #deleteOldChainIds() {
    // We keep minimum of 2 chainIds in the state
<<<<<<< HEAD
    if (Object.keys(this.state.chainStatus)?.length <= 2) {
=======
    if (
      Object.keys(this.state.chainStatus)?.length <= NETWORK_CACHE_LIMIT.MIN
    ) {
>>>>>>> c3b72d2c
      return;
    }
    const currentTimestamp = new Date().getTime();

    const oldChaninIds = Object.keys(this.state.chainStatus).filter(
      (chainId) =>
        (this.state.chainStatus[chainId] as any).lastVisited <
          currentTimestamp - NETWORK_CACHE_DURATION &&
        chainId !== this.#chainId,
    );
    const chainStatus = { ...this.state.chainStatus };
    oldChaninIds.forEach((chainId) => {
      delete chainStatus[chainId];
    });
    this.update((draftState) => {
      draftState.chainStatus = chainStatus;
    });
  }

  /**
   * Function that fetched and saves to storage files for all networks.
   * Files are not fetched parallely but at an interval.
   *
   * @returns A promise that resolves to return void.
   */
  async #getNewFilesForAllChains(): Promise<void> {
    this.#deleteOldChainIds();
    // clear already scheduled fetch if any
    if (this.#fileScheduleInterval) {
      clearInterval(this.#fileScheduleInterval);
    }

    // build a list of files to be fetched for all networks
    const fileToBeFetchedList = this.#getListOfFilesToBeFetched();

    let scheduleInterval = this.#fileFetchScheduleDuration;

    // if schedule interval is large so that not all files can be fetched in
    // this.#dataUpdateDuration, reduce schedule interval
    if (
      this.#dataUpdateDuration / (fileToBeFetchedList.length + 1) <
      this.#fileFetchScheduleDuration
    ) {
      scheduleInterval =
        this.#dataUpdateDuration / (fileToBeFetchedList.length + 1);
    }

    // schedule files to be fetched in intervals
    this.#fileScheduleInterval = setInterval(() => {
      const fileToBeFetched = fileToBeFetchedList.pop();
      if (!fileToBeFetched) {
        return;
      }

      const { chainStatus } = this.state;
      const { fileVersionInfo, isLastFileOfNetwork } = fileToBeFetched;
      if (chainStatus[fileVersionInfo.chainId]) {
        // get the file from CDN
        this.#getFile(fileVersionInfo)
          .then(() => {
            if (isLastFileOfNetwork) {
              // set dataFetched for chainId to true
              this.#setChainIdDataFetched(fileVersionInfo.chainId);
            }
          })
          .catch((exp: Error) =>
            console.error(
              `Error in getting file ${fileVersionInfo.filePath}: ${exp.message}`,
            ),
          );
      }
      // clear interval if all files are fetched
      if (!fileToBeFetchedList.length) {
        clearInterval(this.#fileScheduleInterval);
      }
    }, scheduleInterval);
  }

  /*
   * getAPIResponse - Generic method to fetch file from CDN.
   */
  async #getAPIResponse(
    url: string,
    options: Record<string, unknown> = {},
    method = 'GET',
  ): Promise<any> {
    const controller = new AbortController();
    const timeoutId = setTimeout(() => controller.abort(), 10000);
    const response = await safelyExecute(
      async () =>
        fetch(url, {
          method,
          cache: 'no-cache',
          redirect: 'error',
          signal: controller.signal,
          ...options,
        }),
      true,
    );
    clearTimeout(timeoutId);
    if (response?.status !== 200) {
      throw new Error(`Failed to fetch file with url: ${url}`);
    }
    return response;
  }

  /*
   * Fetch the version info from the PPOM cdn.
   */
  async #fetchVersionInfo(
    updateForAllChains: boolean,
  ): Promise<PPOMVersionResponse | undefined> {
    const url = `${URL_PREFIX}${this.#cdnBaseUrl}/${PPOM_VERSION_FILE_NAME}`;
    if (updateForAllChains) {
      const headResponse = await this.#getAPIResponse(
        url,
        {
          headers: versionInfoFileHeaders,
        },
        'HEAD',
      );

      const { versionFileETag } = this.state;
      if (headResponse.headers.get('ETag') === versionFileETag) {
        return undefined;
      }

      this.update((draftState) => {
        draftState.versionFileETag = headResponse.headers.get('ETag');
      });
    }
    const response = await this.#getAPIResponse(url, {
      headers: versionInfoFileHeaders,
    });
    return response.json();
  }

  /*
   * Fetch the blob from the PPOM cdn.
   */
  async #fetchBlob(url: string): Promise<ArrayBuffer> {
    const response = await this.#getAPIResponse(url);
    return await response.arrayBuffer();
  }

  /*
   * Send a JSON RPC request to the provider.
   * This method is used by the PPOM to make requests to the provider.
   */
  async #jsonRpcRequest(req: ProviderRequest): Promise<any> {
    return new Promise((resolve, reject) => {
      if (this.#providerRequests > this.#providerRequestLimit) {
        reject(
          new Error(
            'Number of request to provider from PPOM exceed rate limit of 300 per transaction',
          ),
        );
        return;
      }
      this.#providerRequests += 1;
      if (!ALLOWED_PROVIDER_CALLS.includes(req.method)) {
        reject(new Error(`Method not allowed on provider ${req.method}`));
        return;
      }
      this.#provider.sendAsync(createPayload(req), (error: Error, res: any) => {
        if (error) {
          reject(error);
        } else {
          resolve(res);
        }
      });
    });
  }

  /*
   * Initialize the PPOM.
   * This function will be called when the PPOM is first used.
   * or when the PPOM is out of date.
   * It will load the PPOM data from storage and initialize the PPOM.
   */
  async #getPPOM(): Promise<any> {
<<<<<<< HEAD
=======
    const { chainId } = this.state;

>>>>>>> c3b72d2c
    const files = await Promise.all(
      this.state.versionInfo
        .filter((file) => file.chainId === this.#chainId)
        .map(async (file) => {
          const data = await this.#storage.readFile(file.name, file.chainId);
          return [file.name, new Uint8Array(data)];
        }),
    );

<<<<<<< HEAD
    // This check has been put in place after suggestion of security team.
    // If we want to disable ppom validation on all instances of Metamask, this can be achieved by returning empty data from version file.
    if (!files.length) {
      throw new Error(
        `Aborting validation as no files are found for the network with chainId: ${
          this.#chainId
        }`,
=======
    if (!files.length) {
      throw new Error(
        `Aborting validation as no files are found for the network with chainId: ${chainId}`,
>>>>>>> c3b72d2c
      );
    }

    const { ppomInit, PPOM } = this.#ppomProvider;
<<<<<<< HEAD
    await ppomInit();
    return new PPOM(this.#jsonRpcRequest.bind(this), files);
=======
    await ppomInit('./ppom_bg.wasm');
    return PPOM.new(this.#jsonRpcRequest.bind(this), files);
>>>>>>> c3b72d2c
  }

  /**
   * Functioned scheduled to be called to update PPOM.
   */
  #onFileScheduledInterval() {
    this.updatePPOM().catch(() => {
      // console.error(`Error while trying to update PPOM: ${exp.message}`);
    });
  }

  /**
   * Starts the scheduled periodic task to refresh data.
   */
  #scheduleFileDownloadForAllChains() {
    this.#onFileScheduledInterval();
    this.#refreshDataInterval = setInterval(
      this.#onFileScheduledInterval.bind(this),
      this.#dataUpdateDuration,
    );
  }
}<|MERGE_RESOLUTION|>--- conflicted
+++ resolved
@@ -294,22 +294,12 @@
       let chainStatus = { ...this.state.chainStatus };
       // delete ols chainId if total number of chainId is equal 5
       const chainIds = Object.keys(chainStatus);
-<<<<<<< HEAD
-      if (chainIds.length >= 5) {
-        const oldestChainId = chainIds.sort((c1, c2) =>
-          (chainStatus[c1]?.lastVisited as any) >
-          (chainStatus[c2]?.lastVisited as any)
-            ? -1
-            : 1,
-        )[4];
-=======
       if (chainIds.length >= NETWORK_CACHE_LIMIT.MAX) {
         const oldestChainId = chainIds.sort(
           (c1, c2) =>
             Number(chainStatus[c2]?.lastVisited) -
             Number(chainStatus[c1]?.lastVisited),
         )[NETWORK_CACHE_LIMIT.MAX - 1];
->>>>>>> c3b72d2c
         if (oldestChainId) {
           delete chainStatus[oldestChainId];
         }
@@ -493,11 +483,7 @@
    */
   #checkFilePath(filePath: string) {
     const filePathRegex = /^[\w./]+$/u;
-<<<<<<< HEAD
-    if (!filePathRegex.test(filePath)) {
-=======
     if (!filePath.match(filePathRegex)) {
->>>>>>> c3b72d2c
       throw new Error(`Invalid file path for data file: ${filePath}`);
     }
   }
@@ -621,13 +607,9 @@
    */
   #deleteOldChainIds() {
     // We keep minimum of 2 chainIds in the state
-<<<<<<< HEAD
-    if (Object.keys(this.state.chainStatus)?.length <= 2) {
-=======
     if (
       Object.keys(this.state.chainStatus)?.length <= NETWORK_CACHE_LIMIT.MIN
     ) {
->>>>>>> c3b72d2c
       return;
     }
     const currentTimestamp = new Date().getTime();
@@ -809,11 +791,6 @@
    * It will load the PPOM data from storage and initialize the PPOM.
    */
   async #getPPOM(): Promise<any> {
-<<<<<<< HEAD
-=======
-    const { chainId } = this.state;
-
->>>>>>> c3b72d2c
     const files = await Promise.all(
       this.state.versionInfo
         .filter((file) => file.chainId === this.#chainId)
@@ -823,30 +800,17 @@
         }),
     );
 
-<<<<<<< HEAD
-    // This check has been put in place after suggestion of security team.
-    // If we want to disable ppom validation on all instances of Metamask, this can be achieved by returning empty data from version file.
     if (!files.length) {
       throw new Error(
         `Aborting validation as no files are found for the network with chainId: ${
           this.#chainId
         }`,
-=======
-    if (!files.length) {
-      throw new Error(
-        `Aborting validation as no files are found for the network with chainId: ${chainId}`,
->>>>>>> c3b72d2c
       );
     }
 
     const { ppomInit, PPOM } = this.#ppomProvider;
-<<<<<<< HEAD
-    await ppomInit();
-    return new PPOM(this.#jsonRpcRequest.bind(this), files);
-=======
     await ppomInit('./ppom_bg.wasm');
     return PPOM.new(this.#jsonRpcRequest.bind(this), files);
->>>>>>> c3b72d2c
   }
 
   /**
