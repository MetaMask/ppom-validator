import {
  BaseControllerV2,
  RestrictedControllerMessenger,
} from '@metamask/base-controller';
import { safelyExecute, timeoutFetch } from '@metamask/controller-utils';
import { Mutex } from 'await-semaphore';

import {
  StorageBackend,
  PPOMStorage,
  FileMetadataList,
  FileMetadata,
} from './ppom-storage';
import {
<<<<<<< HEAD
  IdGenerator,
  PROVIDER_ERRORS,
=======
  PROVIDER_ERRORS,
  constructURLHref,
>>>>>>> d54cce6c
  createPayload,
  validateSignature,
} from './util';

export const REFRESH_TIME_INTERVAL = 1000 * 60 * 60 * 2;

const PROVIDER_REQUEST_LIMIT = 300;
const FILE_FETCH_SCHEDULE_INTERVAL = 1000 * 60 * 5;
export const NETWORK_CACHE_DURATION = 1000 * 60 * 60 * 24 * 7;

const NETWORK_CACHE_LIMIT = {
  MAX: 5,
  MIN: 2,
};

// The following methods on provider are allowed to PPOM
const ALLOWED_PROVIDER_CALLS = [
  'eth_call',
  'eth_blockNumber',
  'eth_createAccessList',
  'eth_getLogs',
  'eth_getFilterLogs',
  'eth_getTransactionByHash',
  'eth_chainId',
  'eth_getBlockByHash',
  'eth_getBlockByNumber',
  'eth_getCode',
  'eth_getStorageAt',
  'eth_getBalance',
  'eth_getTransactionCount',
  'trace_call',
  'trace_callMany',
  'debug_traceCall',
  'trace_filter',
];

/**
 * @type PPOMFileVersion
 * @augments FileMetadata
 * @property filePath - Path of the file in CDN.
 */
type PPOMFileVersion = FileMetadata & {
  filePath: string;
  signature: string;
};

/**
 * @type PPOMVersionResponse - array of objects of type PPOMFileVersion
 */
type PPOMVersionResponse = PPOMFileVersion[];

/**
 * @type PPOMState
 *
 * Controller state
 * @property chainId - ID of current chain.
 * @property chainStatus - Array of chainId and time it was last visited.
 * @property versionInfo - Version information fetched from CDN.
 * @property storageMetadata - Metadata of files storaged in storage.
 */
export type PPOMState = {
  // list of chainIds and time the network was last visited, list of all networks visited in last 1 week is maintained
  chainStatus: Record<
    string,
    {
      chainId: string;
      lastVisited: number;
      dataFetched: boolean;
    }
  >;
  // version information obtained from version info file
  versionInfo: PPOMVersionResponse;
  // storage metadat of files already present in the storage
  storageMetadata: FileMetadataList;
  // ETag obtained using HEAD request on version file
  versionFileETag?: string;
};

const stateMetaData = {
  versionInfo: { persist: false, anonymous: false },
  chainStatus: { persist: false, anonymous: false },
  storageMetadata: { persist: false, anonymous: false },
  versionFileETag: { persist: false, anonymous: false },
};

const PPOM_VERSION_FILE_NAME = 'ppom_version.json';
const controllerName = 'PPOMController';
const versionInfoFileHeaders = {
  headers: {
    // eslint-disable-next-line @typescript-eslint/naming-convention
    'Content-Type': 'application/json',
  },
};

export type UsePPOM = {
  type: `${typeof controllerName}:usePPOM`;
  handler: (callback: (ppom: any) => Promise<any>) => Promise<any>;
};

export type UpdatePPOM = {
  type: `${typeof controllerName}:updatePPOM`;
  handler: () => void;
};

export type PPOMControllerActions = UsePPOM | UpdatePPOM;

export type PPOMControllerMessenger = RestrictedControllerMessenger<
  typeof controllerName,
  PPOMControllerActions,
  never,
  never,
  never
>;

// eslint-disable-next-line  @typescript-eslint/naming-convention
type PPOMProvider = {
  ppomInit: (wasmFilePath: string) => Promise<void>;
  // eslint-disable-next-line @typescript-eslint/naming-convention
  PPOM: any;
};

/**
 * PPOMController
 * Controller responsible for managing the PPOM
 *
 * @property config - The controller configuration
 * @property state - The controller state
 * @property storage - The controller storage
 * @property ppom - The PPOM instance
 * @property provider - The provider used to create the PPOM instance
 */
export class PPOMController extends BaseControllerV2<
  typeof controllerName,
  PPOMState,
  PPOMControllerMessenger
> {
  #ppom: any;

  #provider: any;

  #storage: PPOMStorage;

  #refreshDataInterval: any;

  #fileScheduleInterval: any;

  /*
   * This mutex is used to prevent concurrent usage of the PPOM instance
   * and protect the PPOM instance from being used while it is being initialized/updated
   */
  #ppomMutex: Mutex;

  #ppomProvider: PPOMProvider;

  // base URL of the CDN
  #cdnBaseUrl: string;

  // Limit of number of requests ppom can send to the provider per transaction
  #providerRequestLimit: number;

  // Number of requests sent to provider by ppom for current transaction
  #providerRequests = 0;

  // id of current chain selected
  #chainId: string;

  // interval at which data files are refreshed, default will be 2 hours
  #dataUpdateDuration: number;

  // interval at which files for a network are fetched
  #fileFetchScheduleDuration: number;

  // true if user has enabled preference for blockaid security check
  #securityAlertsEnabled: boolean;

  #blockaidPublicKey: string;

  /**
   * Creates a PPOMController instance.
   *
   * @param options - Constructor options.
   * @param options.chainId - ChainId of the selected network.
   * @param options.messenger - Controller messenger.
   * @param options.onNetworkChange - Callback tobe invoked when network changes.
   * @param options.provider - The provider used to create the PPOM instance.
   * @param options.storageBackend - The storage backend to use for storing PPOM data.
   * @param options.securityAlertsEnabled - True if user has enabled preference for blockaid security check.
   * @param options.onPreferencesChange - Callback invoked when user changes preferences.
   * @param options.ppomProvider - Object wrapping PPOM.
   * @param options.cdnBaseUrl - Base URL for the CDN.
   * @param options.providerRequestLimit - Limit of number of requests that can be sent to provider per transaction.
   * @param options.dataUpdateDuration - Duration after which data is fetched again.
   * @param options.fileFetchScheduleDuration - Duration after which next data file is fetched.
   * @param options.state - Initial state of the controller.
   * @param options.blockaidPublicKey - Public key of blcokaid for verifying signatures of data files.
   * @returns The PPOMController instance.
   */
  constructor({
    chainId,
    messenger,
    onNetworkChange,
    provider,
    storageBackend,
    securityAlertsEnabled,
    onPreferencesChange,
    ppomProvider,
    cdnBaseUrl,
    providerRequestLimit,
    dataUpdateDuration,
    fileFetchScheduleDuration,
    state,
    blockaidPublicKey,
  }: {
    chainId: string;
    onNetworkChange: (callback: (networkState: any) => void) => void;
    messenger: PPOMControllerMessenger;
    provider: any;
    storageBackend: StorageBackend;
    securityAlertsEnabled: boolean;
    onPreferencesChange: (callback: (perferenceState: any) => void) => void;
    ppomProvider: PPOMProvider;
    cdnBaseUrl: string;
    providerRequestLimit?: number;
    dataUpdateDuration?: number;
    fileFetchScheduleDuration?: number;
    state?: PPOMState;
    blockaidPublicKey: string;
  }) {
    const initialState = {
      versionInfo: state?.versionInfo ?? [],
      storageMetadata: state?.storageMetadata ?? [],
      chainStatus: state?.chainStatus ?? {
        [chainId]: {
          chainId,
          lastVisited: new Date().getTime(),
          dataFetched: false,
        },
      },
    };
    super({
      name: controllerName,
      metadata: stateMetaData,
      messenger,
      state: initialState,
    });

    this.#chainId = chainId;
    this.#provider = provider;
    this.#ppomProvider = ppomProvider;
    this.#storage = new PPOMStorage({
      storageBackend,
      readMetadata: () => {
        return JSON.parse(JSON.stringify(this.state.storageMetadata));
      },
      writeMetadata: (metadata) => {
        this.update((draftState) => {
          draftState.storageMetadata = metadata;
        });
      },
    });
    this.#ppomMutex = new Mutex();
    this.#cdnBaseUrl = cdnBaseUrl;
    this.#providerRequestLimit = providerRequestLimit ?? PROVIDER_REQUEST_LIMIT;
    this.#dataUpdateDuration = dataUpdateDuration ?? REFRESH_TIME_INTERVAL;
    this.#fileFetchScheduleDuration =
      fileFetchScheduleDuration ?? FILE_FETCH_SCHEDULE_INTERVAL;
    this.#securityAlertsEnabled = securityAlertsEnabled;
    this.#blockaidPublicKey = blockaidPublicKey;

    // add new network to chainStatus list
    onNetworkChange(this.#onNetworkChange.bind(this));

    // enable / disable PPOM validations as user changes preferences
    onPreferencesChange(this.#onPreferenceChange.bind(this));

    // register message handlers
    this.#registerMessageHandlers();

    // start scheduled task to fetch data files
    if (this.#securityAlertsEnabled) {
      this.#scheduleFileDownloadForAllChains();
    }
  }

  /**
   * Update the PPOM.
   * This function will acquire mutex lock and invoke internal method #updatePPOM.
   */
  async updatePPOM(): Promise<void> {
    if (!this.#securityAlertsEnabled) {
      throw Error('User has securityAlertsEnabled set to false');
    }
    await this.#ppomMutex.use(async () => {
      await this.#updatePPOM();
    });
  }

  /**
   * Use the PPOM.
   * This function receives a callback that will be called with the PPOM.
   * The callback will be called with the PPOM after it has been initialized.
   *
   * @param callback - Callback to be invoked with PPOM.
   */
  async usePPOM<T>(callback: (ppom: any) => Promise<T>): Promise<T> {
    if (!this.#securityAlertsEnabled) {
      throw Error('User has securityAlertsEnabled set to false');
    }
    return await this.#ppomMutex.use(async () => {
      this.#resetPPOM();
      await this.#maybeUpdatePPOM();
      this.#ppom = await this.#getPPOM();

      this.#providerRequests = 0;
      return await callback(this.#ppom);
    });
  }

  /*
   * The function adds new network to chainStatus list.
   */
  #onNetworkChange(networkControllerState: any): void {
    const id = networkControllerState.providerConfig.chainId;
    if (id === this.#chainId) {
      return;
    }
    let chainStatus = { ...this.state.chainStatus };
    // delete ols chainId if total number of chainId is equal 5
    const chainIds = Object.keys(chainStatus);
    if (chainIds.length >= NETWORK_CACHE_LIMIT.MAX) {
      const oldestChainId = chainIds.sort(
        (c1, c2) =>
          Number(chainStatus[c2]?.lastVisited) -
          Number(chainStatus[c1]?.lastVisited),
      )[NETWORK_CACHE_LIMIT.MAX - 1];
      if (oldestChainId) {
        delete chainStatus[oldestChainId];
      }
    }
    const existingNetworkObject = chainStatus[id];
    this.#chainId = id;
    chainStatus = {
      ...chainStatus,
      [id]: {
        lastVisited: new Date().getTime(),
        dataFetched: existingNetworkObject?.dataFetched ?? false,
      },
    };
    this.update((draftState) => {
      draftState.chainStatus = chainStatus;
    });
  }

  /*
   * enable / disable PPOM validations as user changes preferences
   */
  #onPreferenceChange(preferenceControllerState: any): void {
    const blockaidEnabled = preferenceControllerState.securityAlertsEnabled;
    if (blockaidEnabled === this.#securityAlertsEnabled) {
      return;
    }
    this.#securityAlertsEnabled = blockaidEnabled;
    if (blockaidEnabled) {
      this.#scheduleFileDownloadForAllChains();
    } else {
      clearInterval(this.#refreshDataInterval);
      clearInterval(this.#fileScheduleInterval);
    }
  }

  /*
   * Constructor helper for registering this controller's messaging system
   * actions.
   */
  #registerMessageHandlers(): void {
    this.messagingSystem.registerActionHandler(
      `${controllerName}:usePPOM` as const,
      this.usePPOM.bind(this),
    );

    this.messagingSystem.registerActionHandler(
      `${controllerName}:updatePPOM` as const,
      this.updatePPOM.bind(this),
    );
  }

  /*
   * The function resets PPOM.
   */
  #resetPPOM(): void {
    if (this.#ppom) {
      this.#ppom.free();
      this.#ppom = undefined;
    }
  }

  /**
   * Conditionally update the ppom configuration.
   *
   * If the ppom configuration is out of date, this function will call `updatePPOM`
   * to update the configuration.
   */
  async #maybeUpdatePPOM(): Promise<void> {
    if (this.#isDataRequiredForCurrentChain()) {
      await this.#getNewFilesForCurrentChain();
    }
  }

  /*
   * The function will return true if data is not already fetched for current chain.
   */
  #isDataRequiredForCurrentChain(): boolean {
    const { chainStatus } = this.state;
    return !chainStatus[this.#chainId]?.dataFetched;
  }

  /*
   * Update the PPOM configuration for all chainId.
   */
  async #updatePPOM(): Promise<void> {
    const versionInfoUpdated = await this.#updateVersionInfo();
    if (versionInfoUpdated) {
      await this.#storage.syncMetadata(this.state.versionInfo);
      await this.#getNewFilesForAllChains();
    }
  }

  /*
   * Fetch the version info from the CDN and update the version info in state.
   * Function returns true if update is available for versionInfo.
   */
  async #updateVersionInfo(): Promise<boolean> {
    const versionInfo = await this.#fetchVersionInfo();
    if (versionInfo) {
      this.update((draftState) => {
        draftState.versionInfo = versionInfo;
      });
      return true;
    }
    return false;
  }

  /*
   * The function checks if file is already present in the storage.
   */
  #checkFilePresentInStorage(
    storageMetadata: FileMetadataList,
    fileVersionInfo: PPOMFileVersion,
  ): FileMetadata | undefined {
    return storageMetadata.find(
      (file) =>
        file.name === fileVersionInfo.name &&
        file.chainId === fileVersionInfo.chainId &&
        file.version === fileVersionInfo.version &&
        file.checksum === fileVersionInfo.checksum,
    );
  }

  /*
   * The function check to ensure that file path can contain only alphanumeric
   * characters and a dot character (.) or slash (/).
   */
  #checkFilePath(filePath: string): void {
    const filePathRegex = /^[\w./]+$/u;
    if (!filePath.match(filePathRegex)) {
      throw new Error(`Invalid file path for data file: ${filePath}`);
    }
  }

  /*
   * Gets a single file from CDN and write to the storage.
   */
  async #getFile(fileVersionInfo: PPOMFileVersion): Promise<void> {
    const { storageMetadata } = this.state;
    // do not fetch file if the storage version is latest
    if (this.#checkFilePresentInStorage(storageMetadata, fileVersionInfo)) {
      return;
    }
    // validate file path for valid characters
    this.#checkFilePath(fileVersionInfo.filePath);
    const fileUrl = constructURLHref(
      this.#cdnBaseUrl,
      fileVersionInfo.filePath,
    );
    const fileData = await this.#fetchBlob(fileUrl);

    await validateSignature(
      fileData,
      fileVersionInfo.signature,
      this.#blockaidPublicKey,
      fileVersionInfo.filePath,
    );

    await this.#storage.writeFile({
      data: fileData,
      ...fileVersionInfo,
    });
  }

  /*
   * As files for a chain are fetched this function set dataFetched
   * property for that chainId in chainStatus to true.
   */
  #setChainIdDataFetched(chainId: string): void {
    const { chainStatus } = this.state;
    const chainIdObject = chainStatus[chainId];
    if (chainIdObject && !chainIdObject.dataFetched) {
      this.update((draftState) => {
        draftState.chainStatus = {
          ...chainStatus,
          [chainId]: { ...chainIdObject, dataFetched: true },
        };
      });
    }
  }

  /*
   * Fetches new files for current network and save them to storage.
   * The function is invoked if user if attempting transaction for current network,
   * for which data is not previously fetched.
   */
  async #getNewFilesForCurrentChain(): Promise<void> {
    const { versionInfo } = this.state;
    for (const fileVersionInfo of versionInfo) {
      if (fileVersionInfo.chainId !== this.#chainId) {
        continue;
      }

      await this.#getFile(fileVersionInfo).catch((exp: Error) => {
        console.error(
          `Error in getting file ${fileVersionInfo.filePath}: ${exp.message}`,
        );
        throw exp;
      });
    }
    this.#setChainIdDataFetched(this.#chainId);
  }

  /*
   * Function creates list of all files to be fetched for all chainIds in chainStatus.
   */
  #getListOfFilesToBeFetched(): {
    fileVersionInfo: PPOMFileVersion;
    isLastFileOfNetwork: boolean;
  }[] {
    const {
      chainStatus,
      storageMetadata,
      versionInfo: stateVersionInfo,
    } = this.state;

    // create a map of chainId and files belonging to that chainId
    // not include the files for which the version in storage is the latest one
    const chainIdsFileInfoList = Object.keys(chainStatus).map(
      (chainId): { chainId: string; versionInfo: PPOMFileVersion[] } => ({
        chainId,
        versionInfo: stateVersionInfo.filter(
          (versionInfo) =>
            versionInfo.chainId === chainId &&
            !this.#checkFilePresentInStorage(storageMetadata, versionInfo),
        ),
      }),
    );

    // build a list of files to be fetched for all networks
    const fileToBeFetchedList: {
      fileVersionInfo: PPOMFileVersion;
      isLastFileOfNetwork: boolean;
    }[] = [];
    chainIdsFileInfoList.forEach((chainIdFileInfo) => {
      const { chainId, versionInfo } = chainIdFileInfo;
      versionInfo.forEach((fileVersionInfo, index) => {
        fileToBeFetchedList.push({
          fileVersionInfo,
          isLastFileOfNetwork: index === versionInfo.length - 1,
        });
      });
      if (versionInfo.length === 0) {
        // set dataFetched to true for chainId
        this.#setChainIdDataFetched(chainId);
      }
    });

    return fileToBeFetchedList;
  }

  /*
   * Delete from chainStatus chainIds of networks visited more than one week ago.
   * Do not delete current ChainId.
   */
  #deleteOldChainIds(): void {
    // We keep minimum of 2 chainIds in the state
    if (
      Object.keys(this.state.chainStatus)?.length <= NETWORK_CACHE_LIMIT.MIN
    ) {
      return;
    }
    const currentTimestamp = new Date().getTime();

    const oldChaninIds = Object.keys(this.state.chainStatus).filter(
      (chainId) =>
        (this.state.chainStatus[chainId] as any).lastVisited <
          currentTimestamp - NETWORK_CACHE_DURATION &&
        chainId !== this.#chainId,
    );
    const chainStatus = { ...this.state.chainStatus };
    oldChaninIds.forEach((chainId) => {
      delete chainStatus[chainId];
    });
    this.update((draftState) => {
      draftState.chainStatus = chainStatus;
    });
  }

  /*
   * Function that fetches and saves to storage files for all networks.
   * Files are not fetched parallely but at regular intervals to
   * avoid sending a lot of parallel requests to CDN.
   */
  async #getNewFilesForAllChains(): Promise<void> {
    // delete chains more than a week old
    this.#deleteOldChainIds();

    // clear existing scheduled task to fetch files if any
    if (this.#fileScheduleInterval) {
      clearInterval(this.#fileScheduleInterval);
    }

    // build a list of files to be fetched for all networks
    const fileToBeFetchedList = this.#getListOfFilesToBeFetched();

    // Get scheduled interval, if schedule interval is large so that not all files can be fetched in
    // this.#dataUpdateDuration, reduce schedule interval
    let scheduleInterval = this.#fileFetchScheduleDuration;
    if (
      this.#dataUpdateDuration / (fileToBeFetchedList.length + 1) <
      this.#fileFetchScheduleDuration
    ) {
      scheduleInterval =
        this.#dataUpdateDuration / (fileToBeFetchedList.length + 1);
    }

    // schedule files to be fetched in regular intervals
    this.#fileScheduleInterval = setInterval(() => {
      const fileToBeFetched = fileToBeFetchedList.pop();
      if (!fileToBeFetched) {
        return;
      }

      const { chainStatus } = this.state;
      const { fileVersionInfo, isLastFileOfNetwork } = fileToBeFetched;
      // check here if chain is present in chainStatus, it may be removed from chainStatus
      // if more than 5 networks are added to it.
      if (chainStatus[fileVersionInfo.chainId]) {
        // get the file from CDN
        this.#getFile(fileVersionInfo)
          .then(() => {
            if (isLastFileOfNetwork) {
              // if this was last file for the chainId set dataFetched for chainId to true
              this.#setChainIdDataFetched(fileVersionInfo.chainId);
            }
          })
          .catch((exp: Error) =>
            console.error(
              `Error in getting file ${fileVersionInfo.filePath}: ${exp.message}`,
            ),
          );
      }
      // clear interval if all files are fetched
      if (!fileToBeFetchedList.length) {
        clearInterval(this.#fileScheduleInterval);
      }
    }, scheduleInterval);
  }

  /*
   * Generic method to fetch file from CDN.
   */
  async #getAPIResponse(
    url: string,
    options: Record<string, unknown> = {},
    method = 'GET',
  ): Promise<any> {
    const response = await safelyExecute(
      async () =>
        timeoutFetch(
          url,
          {
            method,
            cache: 'no-cache',
            redirect: 'error',
            ...options,
          },
          10000,
        ),
      true,
    );
    if (response?.status !== 200) {
      throw new Error(`Failed to fetch file with url: ${url}`);
    }
    return response;
  }

  /*
   * Function sends a HEAD request to version info file and compares the ETag to the one saved in controller state.
   * If ETag is not changed we can be sure that there is not change in files and we do not need to fetch data again.
   */
  async #checkIfVersionInfoETagChanged(url: string): Promise<boolean> {
    const headResponse = await this.#getAPIResponse(
      url,
      {
        headers: versionInfoFileHeaders,
      },
      'HEAD',
    );

    const { versionFileETag } = this.state;
    if (headResponse.headers.get('ETag') === versionFileETag) {
      return false;
    }

    this.update((draftState) => {
      draftState.versionFileETag = headResponse.headers.get('ETag');
    });

    return true;
  }

  /*
   * Fetch the version info from the PPOM cdn.
   */
  async #fetchVersionInfo(): Promise<PPOMVersionResponse | undefined> {
    const url = constructURLHref(this.#cdnBaseUrl, PPOM_VERSION_FILE_NAME);

    // If ETag is same it is not required to fetch data files again
    const eTagChanged = await this.#checkIfVersionInfoETagChanged(url);
    if (!eTagChanged) {
      return undefined;
    }

    const response = await this.#getAPIResponse(url, {
      headers: versionInfoFileHeaders,
    });
    return response.json();
  }

  /*
   * Fetch the blob file from the PPOM cdn.
   */
  async #fetchBlob(url: string): Promise<ArrayBuffer> {
    const response = await this.#getAPIResponse(url);
    return await response.arrayBuffer();
  }

  /*
   * Send a JSON RPC request to the provider.
   * This method is used by the PPOM to make requests to the provider.
   */
  async #jsonRpcRequest(
    method: string,
    params: Record<string, unknown>,
  ): Promise<any> {
    return new Promise((resolve) => {
      // Resolve with error if number of requests from PPOM to provider exceeds the limit for the current transaction
      if (this.#providerRequests > this.#providerRequestLimit) {
        resolve(PROVIDER_ERRORS.limitExceeded());
        return;
      }
      this.#providerRequests += 1;
      // Resolve with error if the provider method called by PPOM is not allowed for PPOM
      if (!ALLOWED_PROVIDER_CALLS.includes(method)) {
        resolve(PROVIDER_ERRORS.methodNotSupported());
        return;
      }
      // Invoke provider and return result
      this.#provider.sendAsync(
        createPayload(method, params),
        (error: Error, res: any) => {
          if (error) {
            resolve({
              jsonrpc: '2.0',
              id: IdGenerator(),
              error,
            });
          } else {
            resolve(res);
          }
        },
      );
    });
  }

  /*
   * This function can be called to initialise PPOM or re-initilise it,
   * when new files are required to be passed to it.
   *
   * It will load the data files from storage and pass data files and wasm file to ppom.
   */
  async #getPPOM(): Promise<any> {
    // Get all the files for  the chainId
    const files = await Promise.all(
      this.state.versionInfo
        .filter((file) => file.chainId === this.#chainId)
        .map(async (file) => {
          const data = await this.#storage.readFile(file.name, file.chainId);
          return [file.name, new Uint8Array(data)];
        }),
    );

    // The following code throw error if no data files are found for the chainId.
    // This check has been put in place after suggestion of security team.
    // If we want to disable ppom validation on all instances of Metamask,
    // this can be achieved by returning empty data from version file.
    if (!files.length) {
      throw new Error(
        `Aborting validation as no files are found for the network with chainId: ${
          this.#chainId
        }`,
      );
    }

    const { ppomInit, PPOM } = this.#ppomProvider;
    await ppomInit('./ppom_bg.wasm');
    return PPOM.new(this.#jsonRpcRequest.bind(this), files);
  }

  /**
   * Functioned to be called to update PPOM.
   */
  #onDataUpdateDuration(): void {
    this.updatePPOM().catch(() => {
      // console.error(`Error while trying to update PPOM: ${exp.message}`);
    });
  }

  /**
   * The function invokes the task to fetch files of all the chains and then
   * starts the scheduled periodic task to fetch files for all the chains.
   */
  #scheduleFileDownloadForAllChains(): void {
    this.#onDataUpdateDuration();
    this.#refreshDataInterval = setInterval(
      this.#onDataUpdateDuration.bind(this),
      this.#dataUpdateDuration,
    );
  }
}<|MERGE_RESOLUTION|>--- conflicted
+++ resolved
@@ -12,13 +12,9 @@
   FileMetadata,
 } from './ppom-storage';
 import {
-<<<<<<< HEAD
   IdGenerator,
   PROVIDER_ERRORS,
-=======
-  PROVIDER_ERRORS,
   constructURLHref,
->>>>>>> d54cce6c
   createPayload,
   validateSignature,
 } from './util';
