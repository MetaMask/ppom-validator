import {
  BaseControllerV2,
  RestrictedControllerMessenger,
} from '@metamask/base-controller';
import { safelyExecute } from '@metamask/controller-utils';
import { Mutex } from 'await-semaphore';

import {
  StorageBackend,
  PPOMStorage,
  FileMetadataList,
  FileMetadata,
} from './ppom-storage';

export const REFRESH_TIME_INTERVAL = 1000 * 60 * 60 * 2;

const PROVIDER_REQUEST_LIMIT = 500;
const FILE_FETCH_SCHEDULE_INTERVAL = 1000 * 60 * 5;
export const NETWORK_CACHE_DURATION = 1000 * 60 * 60 * 24 * 7;

// The following methods on provider are allowed to PPOM
const ALLOWED_PROVIDER_CALLS = [
  'eth_call',
  'eth_blockNumber',
  'eth_getLogs',
  'eth_getFilterLogs',
  'eth_getTransactionByHash',
  'eth_chainId',
  'eth_getBlockByHash',
  'eth_getBlockByNumber',
  'eth_getCode',
  'eth_getStorageAt',
  'eth_getBalance',
  'eth_getTransactionCount',
  'trace_call',
  'trace_callMany',
  'debug_traceCall',
  'trace_filter',
];

/**
 * @type ProviderRequest - Type of JSON RPC request sent to provider.
 * @property id - Request identifier.
 * @property jsonrpc - JSON RPC version.
 * @property method - Method to be invoked on the provider.
 * @property params - Parameters to be passed to method call.
 */
type ProviderRequest = {
  id: number;
  jsonrpc: string;
  method: string;
  params: any[];
};

/**
 * @type PPOMFileVersion
 * @augments FileMetadata
 * @property filePath - Path of the file in CDN.
 */
type PPOMFileVersion = FileMetadata & {
  filePath: string;
};

/**
 * @type PPOMVersionResponse - array of objects of type PPOMFileVersion
 */
type PPOMVersionResponse = PPOMFileVersion[];

/**
 * @type PPOMState
 *
 * Controller state
 * @property chainId - ID of current chain.
 * @property chainStatus - Array of chainId and time it was last visited.
 * @property versionInfo - Version information fetched from CDN.
 * @property storageMetadata - Metadata of files storaged in storage.
 * @property providerRequestLimit - Number of requests in last 5 minutes that PPOM can make.
 * @property providerRequests - Array of timestamps in last 5 minutes when request was made from PPOM to provider.
 */
export type PPOMState = {
  // chainId of currently selected network
  chainId: string;
  // list of chainIds and time the network was last visited, list of all networks visited in last 1 week is maintained
  chainStatus: Record<
    string,
    {
      chainId: string;
      lastVisited: number;
      dataFetched: boolean;
    }
  >;
  // version information obtained from version info file
  versionInfo: PPOMVersionResponse;
  // storage metadat of files already present in the storage
  storageMetadata: FileMetadataList;
  // interval at which data files are refreshed, default will be 2 hours
  refreshInterval: number;
  // interval at which files for a network are fetched
  fileScheduleInterval: number;
  // number of requests PPOM is allowed to make to provider per transaction
  providerRequestLimit: number;
  // number of requests PPOM has already made to the provider in current transaction
  providerRequests: number[];
  // true if user has enabled preference for blockaid secirity check
  securityAlertsEnabled: boolean;
  // ETag obtained using HEAD request on version file
  versionFileETag?: string;
};

const stateMetaData = {
  versionInfo: { persist: false, anonymous: false },
  chainId: { persist: false, anonymous: false },
  chainStatus: { persist: false, anonymous: false },
  storageMetadata: { persist: false, anonymous: false },
  refreshInterval: { persist: false, anonymous: false },
  fileScheduleInterval: { persist: false, anonymous: false },
  providerRequestLimit: { persist: false, anonymous: false },
  providerRequests: { persist: false, anonymous: false },
  securityAlertsEnabled: { persist: false, anonymous: false },
  versionFileETag: { persist: false, anonymous: false },
};

const PPOM_VERSION_FILE_NAME = 'ppom_version.json';
const URL_PREFIX = 'https://';
const controllerName = 'PPOMController';
const versionInfoFileHeaders = {
  headers: {
    // eslint-disable-next-line @typescript-eslint/naming-convention
    'Content-Type': 'application/json',
  },
};

export type UsePPOM = {
  type: `${typeof controllerName}:usePPOM`;
  handler: (callback: (ppom: any) => Promise<any>) => Promise<any>;
};

export type UpdatePPOM = {
  type: `${typeof controllerName}:updatePPOM`;
  handler: () => void;
};

export type PPOMControllerActions = UsePPOM | UpdatePPOM;

export type PPOMControllerMessenger = RestrictedControllerMessenger<
  typeof controllerName,
  PPOMControllerActions,
  never,
  never,
  never
>;

// eslint-disable-next-line  @typescript-eslint/naming-convention
type PPOMProvider = {
  ppomInit: (wasmFilePath: string) => Promise<void>;
  // eslint-disable-next-line @typescript-eslint/naming-convention
  PPOM: any;
};

/**
 * PPOMController
 * Controller responsible for managing the PPOM
 *
 * @property config - The controller configuration
 * @property state - The controller state
 * @property storage - The controller storage
 * @property ppom - The PPOM instance
 * @property provider - The provider used to create the PPOM instance
 */
export class PPOMController extends BaseControllerV2<
  typeof controllerName,
  PPOMState,
  PPOMControllerMessenger
> {
  #ppom: any;

  #provider: any;

  #storage: PPOMStorage;

  #refreshDataInterval: any;

  #fileScheduleInterval: any;

  /*
   * This mutex is used to prevent concurrent usage of the PPOM instance
   * and protect the PPOM instance from being used while it is being initialized/updated
   */
  #ppomMutex: Mutex;

  #ppomProvider: PPOMProvider;

  #cdnBaseUrl: string;

  /**
   * Creates a PPOMController instance.
   *
   * @param options - Constructor options.
   * @param options.chainId - ChainId of the selected network.
   * @param options.messenger - Controller messenger.
   * @param options.onNetworkChange - Callback tobe invoked when network changes.
   * @param options.provider - The provider used to create the PPOM instance.
   * @param options.storageBackend - The storage backend to use for storing PPOM data.
   * @param options.securityAlertsEnabled - True if user has enabled preference for blockaid security check.
   * @param options.onPreferencesChange - Callback invoked when user changes preferences.
   * @param options.ppomProvider - Object wrapping PPOM.
   * @param options.cdnBaseUrl - Base URL for the CDN.
   * @param options.state - Initial state of the controller.
   * @returns The PPOMController instance.
   */
  constructor({
    chainId,
    messenger,
    onNetworkChange,
    provider,
    storageBackend,
    securityAlertsEnabled,
    onPreferencesChange,
    ppomProvider,
    cdnBaseUrl,
    state,
  }: {
    chainId: string;
    onNetworkChange: (callback: (networkState: any) => void) => void;
    messenger: PPOMControllerMessenger;
    provider: any;
    storageBackend: StorageBackend;
    securityAlertsEnabled: boolean;
    onPreferencesChange: (callback: (perferenceState: any) => void) => void;
    ppomProvider: PPOMProvider;
    cdnBaseUrl: string;
    state?: PPOMState;
  }) {
    const initialState = {
      versionInfo: state?.versionInfo ?? [],
      storageMetadata: state?.storageMetadata ?? [],
      chainId,
      chainStatus: state?.chainStatus ?? {
        [chainId]: {
          chainId,
          lastVisited: new Date().getTime(),
          dataFetched: false,
        },
      },
      refreshInterval: state?.refreshInterval ?? REFRESH_TIME_INTERVAL,
      fileScheduleInterval:
        state?.fileScheduleInterval ?? FILE_FETCH_SCHEDULE_INTERVAL,
      providerRequestLimit:
        state?.providerRequestLimit ?? PROVIDER_REQUEST_LIMIT,
      providerRequests: state?.providerRequests ?? [],
      securityAlertsEnabled,
    };
    super({
      name: controllerName,
      metadata: stateMetaData,
      messenger,
      state: initialState,
    });

    this.#provider = provider;
    this.#ppomProvider = ppomProvider;
    this.#storage = new PPOMStorage({
      storageBackend,
      readMetadata: () => {
        return JSON.parse(JSON.stringify(this.state.storageMetadata));
      },
      writeMetadata: (metadata) => {
        this.update((draftState) => {
          draftState.storageMetadata = metadata;
        });
      },
    });
    this.#ppomMutex = new Mutex();
    this.#cdnBaseUrl = cdnBaseUrl;

    onNetworkChange((networkControllerState: any) => {
      const id = networkControllerState.providerConfig.chainId;
      if (id === this.state.chainId) {
        return;
      }
      let chainStatus = { ...this.state.chainStatus };
      // delete ols chainId if total number of chainId is equal 5
      const chainIds = Object.keys(chainStatus);
      if (chainIds.length >= 5) {
        const oldestChainId = chainIds.sort((c1, c2) =>
          (chainStatus[c1]?.lastVisited as any) >
          (chainStatus[c2]?.lastVisited as any)
            ? -1
            : 1,
        )[4];
        if (oldestChainId) {
          delete chainStatus[oldestChainId];
        }
      }
      const existingNetworkObject = chainStatus[id];
      chainStatus = {
        ...chainStatus,
        [id]: {
          chainId: id,
          lastVisited: new Date().getTime(),
          dataFetched: existingNetworkObject?.dataFetched ?? false,
        },
      };
      this.update((draftState) => {
        draftState.chainId = id;
        draftState.chainStatus = chainStatus;
      });
    });

    onPreferencesChange((preferenceControllerState: any) => {
      const blockaidEnabled = preferenceControllerState.securityAlertsEnabled;
      if (blockaidEnabled === this.state.securityAlertsEnabled) {
        return;
      }
      if (blockaidEnabled) {
        this.#scheduleFileDownloadForAllChains();
      } else {
        clearInterval(this.#refreshDataInterval);
        clearInterval(this.#fileScheduleInterval);
      }
      this.update((draftState) => {
        draftState.securityAlertsEnabled = blockaidEnabled;
      });
    });

    this.#registerMessageHandlers();
    if (securityAlertsEnabled) {
      this.#scheduleFileDownloadForAllChains();
    }
  }

  /**
   * Update the PPOM.
   * This function will acquire mutex lock and invoke internal method #updatePPOM.
   *
   * @param options - Options.
   * @param options.updateForAllChains - True is update if required to be done for all chains in cache.
   */
  async updatePPOM({ updateForAllChains } = { updateForAllChains: true }) {
    if (!this.state.securityAlertsEnabled) {
      throw Error('User has not enabled blockaidSecurityCheck');
    }
    await this.#ppomMutex.use(async () => {
      await this.#updatePPOM(updateForAllChains);
    });
  }

  /**
   * Use the PPOM.
   * This function receives a callback that will be called with the PPOM.
   * The callback will be called with the PPOM after it has been initialized.
   *
   * @param callback - Callback to be invoked with PPOM.
   */
  async usePPOM<T>(callback: (ppom: any) => Promise<T>): Promise<T> {
    if (!this.state.securityAlertsEnabled) {
      throw Error('User has not enabled blockaidSecurityCheck');
    }
    return await this.#ppomMutex.use(async () => {
      await this.#maybeUpdatePPOM();

      if (!this.#ppom) {
        this.#ppom = await this.#getPPOM();
      }

      return await callback(this.#ppom);
    });
  }

  /**
   * Constructor helper for registering this controller's messaging system
   * actions.
   */
  #registerMessageHandlers(): void {
    this.messagingSystem.registerActionHandler(
      `${controllerName}:usePPOM` as const,
      this.usePPOM.bind(this),
    );

    this.messagingSystem.registerActionHandler(
      `${controllerName}:updatePPOM` as const,
      this.updatePPOM.bind(this),
    );
  }

  /**
   * Conditionally update the ppom configuration.
   *
   * If the ppom configuration is out of date, this function will call `updatePPOM`
   * to update the configuration.
   */
  async #maybeUpdatePPOM() {
    if (this.#ppom) {
      this.#ppom.free();
      this.#ppom = undefined;
    }
    if (await this.#shouldUpdate()) {
      await this.#updatePPOM(false);
    }
  }

  /**
   * Determine if an update to the ppom configuration is needed.
   * The function will return true if data is not already fetched for the chain.
   *
   * @returns True if PPOM data requires update.
   */
  async #shouldUpdate(): Promise<boolean> {
    const { chainId, chainStatus } = this.state;
    return !chainStatus[chainId]?.dataFetched;
  }

  /**
   * Update the PPOM configuration.
   * This function will fetch the latest version info when needed, and update the PPOM storage.
   *
   * @param updateForAllChains - True if update is required to be done for all chains in chainStatus.
   */
  async #updatePPOM(updateForAllChains: boolean) {
    const versionInfoUpdated = await this.#updateVersionInfo(
      updateForAllChains,
    );
    if (!versionInfoUpdated) {
      return;
    }

    await this.#storage.syncMetadata(this.state.versionInfo);
    if (updateForAllChains) {
      await this.#getNewFilesForAllChains();
    } else {
      await this.#getNewFilesForCurrentChain();
    }
  }

  /*
   * Fetch the version info from the CDN and update the version info in state.
   */
  async #updateVersionInfo(updateForAllChains: boolean): Promise<boolean> {
    const versionInfo = await this.#fetchVersionInfo(updateForAllChains);
    if (versionInfo) {
      this.update((draftState) => {
        draftState.versionInfo = versionInfo;
      });
      return true;
    }
    return false;
  }

  /**
   * The function checks if file is already present in the storage.
   *
   * @param storageMetadata - Latest storageMetadata synced with storage.
   * @param fileVersionInfo - Information about file.
   * @returns True if file is present in storage.
   */
  #checkFilePresentInStorage(
    storageMetadata: FileMetadataList,
    fileVersionInfo: PPOMFileVersion,
  ) {
    return storageMetadata.find(
      (file) =>
        file.name === fileVersionInfo.name &&
        file.chainId === fileVersionInfo.chainId &&
        file.version === fileVersionInfo.version &&
        file.checksum === fileVersionInfo.checksum,
    );
  }

  /**
   * The function check to ensure that file path can contain only alphanumeric characters and a dot character (.) or slash (/).
   *
   * @param filePath - Path of the file.
   */
  #checkFilePath(filePath: string) {
    const filePathRegex = /^[\w./]+$/u;
    if (!filePathRegex.test(filePath)) {
      throw new Error(`Invalid file path for data file: ${filePath}`);
    }
  }

  /**
   * Gets a single file from CDN and write to the storage.
   *
   * @param fileVersionInfo - Information about the file to be retrieved.
   */
  async #getFile(fileVersionInfo: PPOMFileVersion) {
    const { storageMetadata } = this.state;
    if (this.#checkFilePresentInStorage(storageMetadata, fileVersionInfo)) {
      return;
    }
    this.#checkFilePath(fileVersionInfo.filePath);
    const fileUrl = `${URL_PREFIX}${this.#cdnBaseUrl}/${
      fileVersionInfo.filePath
    }`;
    const fileData = await this.#fetchBlob(fileUrl);

    await this.#storage.writeFile({
      data: fileData,
      ...fileVersionInfo,
    });
  }

  /**
   * As files for a chain are fetched this function set dataFetched property in chainStatus to true.
   *
   * @param chainId - ChainId for which dataFetched is set to true.
   */
  #setChainIdDataFetched(chainId: string) {
    const { chainStatus } = this.state;
    const chainIdObject = chainStatus[chainId];
    if (chainIdObject && !chainIdObject.dataFetched) {
      this.update((draftState) => {
        draftState.chainStatus = {
          ...chainStatus,
          [chainId]: { ...chainIdObject, dataFetched: true },
        };
      });
    }
  }

  /**
   * Fetches new files and save them to storage.
   * The function is invoked if user if attempting transaction for a network,
   * for which data is not previously fetched.
   *
   * @returns A promise that resolves to return void.
   */
  async #getNewFilesForCurrentChain(): Promise<void> {
    const { chainId, versionInfo } = this.state;
    for (const fileVersionInfo of versionInfo) {
      //  download all files for the current chain.
      if (fileVersionInfo.chainId !== chainId) {
        continue;
      }

      await this.#getFile(fileVersionInfo).catch((exp: Error) => {
        console.error(
          `Error in getting file ${fileVersionInfo.filePath}: ${exp.message}`,
        );
        throw exp;
      });
    }
    this.#setChainIdDataFetched(chainId);
  }

  /**
   * Function creates list of all files to be fetched for all chainIds in chainStatus.
   *
   * @returns List of files to be fetched.
   */
  #getListOfFilesToBeFetched(): {
    fileVersionInfo: PPOMFileVersion;
    isLastFileOfNetwork: boolean;
  }[] {
    const {
      chainStatus,
      storageMetadata,
      versionInfo: stateVersionInfo,
    } = this.state;

    // create a map of chainId and files belonging to that chainId
    const chainIdsFileInfoList = Object.keys(chainStatus).map(
      (chainId): { chainId: string; versionInfo: PPOMFileVersion[] } => ({
        chainId,
        versionInfo: stateVersionInfo.filter(
          (versionInfo) =>
            versionInfo.chainId === chainId &&
            !this.#checkFilePresentInStorage(storageMetadata, versionInfo),
        ),
      }),
    );

    // build a list of files to be fetched for all networks
    const fileToBeFetchedList: {
      fileVersionInfo: PPOMFileVersion;
      isLastFileOfNetwork: boolean;
    }[] = [];
    chainIdsFileInfoList.forEach((chainIdFileInfo) => {
      const { chainId, versionInfo } = chainIdFileInfo;
      versionInfo.forEach((fileVersionInfo, index) => {
        fileToBeFetchedList.push({
          fileVersionInfo,
          isLastFileOfNetwork: index === versionInfo.length - 1,
        });
      });
      if (versionInfo.length === 0) {
        // set dataFetched to true for chainId
        this.#setChainIdDataFetched(chainId);
      }
    });

    return fileToBeFetchedList;
  }

  /**
   * Delete from chainStatus chainIds of networks visited more than one week ago.
   */
  #deleteOldChainIds() {
    // We keep minimum of 2 chainIds in the state
    if (Object.keys(this.state.chainStatus)?.length <= 2) {
      return;
    }
    const currentTimestamp = new Date().getTime();

    const oldChaninIds = Object.keys(this.state.chainStatus).filter(
      (chainId) =>
        (this.state.chainStatus[chainId] as any).lastVisited <
          currentTimestamp - NETWORK_CACHE_DURATION &&
        chainId !== this.state.chainId,
    );
    const chainStatus = { ...this.state.chainStatus };
    oldChaninIds.forEach((chainId) => {
      delete chainStatus[chainId];
    });
    this.update((draftState) => {
      draftState.chainStatus = chainStatus;
    });
  }

  /**
   * Function that fetched and saves to storage files for all networks.
   * Files are not fetched parallely but at an interval.
   *
   * @returns A promise that resolves to return void.
   */
  async #getNewFilesForAllChains(): Promise<void> {
    this.#deleteOldChainIds();
    // clear already scheduled fetch if any
    if (this.#fileScheduleInterval) {
      clearInterval(this.#fileScheduleInterval);
    }

    // build a list of files to be fetched for all networks
    const fileToBeFetchedList = this.#getListOfFilesToBeFetched();

    // if schedule interval is large so that not all files can be fetched in
    // refreshInterval, reduce schedule interval
    let scheduleInterval = this.state.fileScheduleInterval;
    if (
      this.state.refreshInterval / (fileToBeFetchedList.length + 1) <
      scheduleInterval
    ) {
      scheduleInterval =
        this.state.refreshInterval / (fileToBeFetchedList.length + 1);
    }

    // schedule files to be fetched in intervals
    this.#fileScheduleInterval = setInterval(() => {
      const fileToBeFetched = fileToBeFetchedList.pop();
      if (!fileToBeFetched) {
        return;
      }

      const { chainStatus } = this.state;
      const { fileVersionInfo, isLastFileOfNetwork } = fileToBeFetched;
      if (chainStatus[fileVersionInfo.chainId]) {
        // get the file from CDN
        this.#getFile(fileVersionInfo)
          .then(() => {
            if (isLastFileOfNetwork) {
              // set dataFetched for chainId to true
              this.#setChainIdDataFetched(fileVersionInfo.chainId);
            }
          })
          .catch((exp: Error) =>
            console.error(
              `Error in getting file ${fileVersionInfo.filePath}: ${exp.message}`,
            ),
          );
      }
      // clear interval if all files are fetched
      if (!fileToBeFetchedList.length) {
        clearInterval(this.#fileScheduleInterval);
      }
    }, scheduleInterval);
  }

  /*
   * getAPIResponse - Generic method to fetch file from CDN.
   */
  async #getAPIResponse(
    url: string,
    options: Record<string, unknown> = {},
    method = 'GET',
  ): Promise<any> {
    const controller = new AbortController();
    const timeoutId = setTimeout(() => controller.abort(), 10000);
    const response = await safelyExecute(
      async () =>
        fetch(url, {
          method,
          cache: 'no-cache',
          redirect: 'error',
          signal: controller.signal,
          ...options,
        }),
      true,
    );
    clearTimeout(timeoutId);
    if (response?.status !== 200) {
      throw new Error(`Failed to fetch file with url: ${url}`);
    }
    return response;
  }

  /*
   * Fetch the version info from the PPOM cdn.
   */
  async #fetchVersionInfo(
    updateForAllChains: boolean,
  ): Promise<PPOMVersionResponse | undefined> {
    const url = `${URL_PREFIX}${this.#cdnBaseUrl}/${PPOM_VERSION_FILE_NAME}`;
    if (updateForAllChains) {
      const headResponse = await this.#getAPIResponse(
        url,
        {
          headers: versionInfoFileHeaders,
        },
        'HEAD',
      );

      const { versionFileETag } = this.state;
      if (headResponse.headers.get('ETag') === versionFileETag) {
        return undefined;
      }

      this.update((draftState) => {
        draftState.versionFileETag = headResponse.headers.get('ETag');
      });
    }
    const response = await this.#getAPIResponse(url, {
      headers: versionInfoFileHeaders,
    });
    return response.json();
  }

  /*
   * Fetch the blob from the PPOM cdn.
   */
  async #fetchBlob(url: string): Promise<ArrayBuffer> {
    const response = await this.#getAPIResponse(url);
    return await response.arrayBuffer();
  }

  /*
   * Send a JSON RPC request to the provider.
   * This method is used by the PPOM to make requests to the provider.
   */
  async #jsonRpcRequest(req: ProviderRequest): Promise<any> {
    return new Promise((resolve, reject) => {
      const currentTimestamp = new Date().getTime();
      const requests = this.state.providerRequests.filter(
        (requestTime) =>
          requestTime - currentTimestamp < FILE_FETCH_SCHEDULE_INTERVAL,
      );
      if (requests.length >= 5) {
        reject(
          new Error(
            'Number of request to provider from PPOM exceed rate limit',
          ),
        );
        return;
      }
      this.update((draftState) => {
        draftState.providerRequests = [
          ...this.state.providerRequests,
          currentTimestamp,
        ];
      });
      if (!ALLOWED_PROVIDER_CALLS.includes(req.method)) {
        reject(new Error(`Method not allowed on provider ${req.method}`));
        return;
      }
      this.#provider.sendAsync(req, (error: Error, res: any) => {
        if (error) {
          reject(error);
        } else {
          resolve(res);
        }
      });
    });
  }

  /*
   * Initialize the PPOM.
   * This function will be called when the PPOM is first used.
   * or when the PPOM is out of date.
   * It will load the PPOM data from storage and initialize the PPOM.
   */
  async #getPPOM(): Promise<any> {
<<<<<<< HEAD
=======
    const { ppomInit, PPOM } = this.#ppomProvider;

>>>>>>> 8b046b8d
    const { chainId } = this.state;

    const files = await Promise.all(
      this.state.versionInfo
        .filter((file) => file.chainId === chainId)
        .map(async (file) => {
          const data = await this.#storage.readFile(file.name, file.chainId);
          return [file.name, new Uint8Array(data)];
        }),
    );

<<<<<<< HEAD
    if (!files.length) {
      throw new Error(
        `Aborting validation as no files are found for the network with chainId: ${chainId}`,
      );
    }

    const { ppomInit, PPOM } = this.#ppomProvider;
    await ppomInit();
    return new PPOM(this.#jsonRpcRequest.bind(this), files);
=======
    await ppomInit('./ppom_bg.wasm');
    return PPOM.new(this.#jsonRpcRequest.bind(this), files);
>>>>>>> 8b046b8d
  }

  /**
   * Functioned scheduled to be called to update PPOM.
   */
  #onFileScheduledInterval() {
    this.updatePPOM().catch(() => {
      // console.error(`Error while trying to update PPOM: ${exp.message}`);
    });
  }

  /**
   * Starts the scheduled periodic task to refresh data.
   */
  #scheduleFileDownloadForAllChains() {
    this.#onFileScheduledInterval();
    this.#refreshDataInterval = setInterval(
      this.#onFileScheduledInterval.bind(this),
      this.state.refreshInterval,
    );
  }
}<|MERGE_RESOLUTION|>--- conflicted
+++ resolved
@@ -788,11 +788,6 @@
    * It will load the PPOM data from storage and initialize the PPOM.
    */
   async #getPPOM(): Promise<any> {
-<<<<<<< HEAD
-=======
-    const { ppomInit, PPOM } = this.#ppomProvider;
-
->>>>>>> 8b046b8d
     const { chainId } = this.state;
 
     const files = await Promise.all(
@@ -804,7 +799,6 @@
         }),
     );
 
-<<<<<<< HEAD
     if (!files.length) {
       throw new Error(
         `Aborting validation as no files are found for the network with chainId: ${chainId}`,
@@ -812,12 +806,8 @@
     }
 
     const { ppomInit, PPOM } = this.#ppomProvider;
-    await ppomInit();
-    return new PPOM(this.#jsonRpcRequest.bind(this), files);
-=======
     await ppomInit('./ppom_bg.wasm');
     return PPOM.new(this.#jsonRpcRequest.bind(this), files);
->>>>>>> 8b046b8d
   }
 
   /**
